--- conflicted
+++ resolved
@@ -32,11 +32,8 @@
 #include <stdlib.h>
 #include <strings.h>
 #include <unistd.h>
-<<<<<<< HEAD
 #include <zone.h>
 #include <sys/stat.h>
-=======
->>>>>>> 812761ea
 #include <sys/efi_partition.h>
 #include <sys/vtoc.h>
 #include <sys/zfs_ioctl.h>
@@ -3695,7 +3692,6 @@
 	(void) close(fd);
 	efi_free(vtoc);
 
-<<<<<<< HEAD
 	/* Wait for the first expected slice to appear. */
 	(void) snprintf(path, sizeof (path), "%s/%s%s%s", DISK_ROOT, name,
 	    isdigit(name[strlen(name)-1]) ? "p" : "", FIRST_SLICE);
@@ -3704,105 +3700,6 @@
 		zfs_error_aux(hdl, dgettext(TEXT_DOMAIN, "failed to "
 		    "detect device partitions on '%s': %d"), path, rval);
 		return (zfs_error(hdl, EZFS_LABELFAILED, errbuf));
-=======
-static boolean_t
-supported_dump_vdev_type(libzfs_handle_t *hdl, nvlist_t *config, char *errbuf)
-{
-	char *type;
-	nvlist_t **child;
-	uint_t children, c;
-
-	verify(nvlist_lookup_string(config, ZPOOL_CONFIG_TYPE, &type) == 0);
-	if (strcmp(type, VDEV_TYPE_RAIDZ) == 0 ||
-	    strcmp(type, VDEV_TYPE_FILE) == 0 ||
-	    strcmp(type, VDEV_TYPE_LOG) == 0 ||
-	    strcmp(type, VDEV_TYPE_HOLE) == 0 ||
-	    strcmp(type, VDEV_TYPE_MISSING) == 0) {
-		zfs_error_aux(hdl, dgettext(TEXT_DOMAIN,
-		    "vdev type '%s' is not supported"), type);
-		(void) zfs_error(hdl, EZFS_VDEVNOTSUP, errbuf);
-		return (B_FALSE);
-	}
-	if (nvlist_lookup_nvlist_array(config, ZPOOL_CONFIG_CHILDREN,
-	    &child, &children) == 0) {
-		for (c = 0; c < children; c++) {
-			if (!supported_dump_vdev_type(hdl, child[c], errbuf))
-				return (B_FALSE);
-		}
-	}
-	return (B_TRUE);
-}
-
-/*
- * check if this zvol is allowable for use as a dump device; zero if
- * it is, > 0 if it isn't, < 0 if it isn't a zvol
- */
-int
-zvol_check_dump_config(char *arg)
-{
-	zpool_handle_t *zhp = NULL;
-	nvlist_t *config, *nvroot;
-	char *p, *volname;
-	nvlist_t **top;
-	uint_t toplevels;
-	libzfs_handle_t *hdl;
-	char errbuf[1024];
-	char poolname[ZPOOL_MAXNAMELEN];
-	int pathlen = strlen(ZVOL_FULL_DEV_DIR);
-	int ret = 1;
-
-	if (strncmp(arg, ZVOL_FULL_DEV_DIR, pathlen)) {
-		return (-1);
-	}
-
-	(void) snprintf(errbuf, sizeof (errbuf), dgettext(TEXT_DOMAIN,
-	    "dump is not supported on device '%s'"), arg);
-
-	if ((hdl = libzfs_init()) == NULL)
-		return (1);
-	libzfs_print_on_error(hdl, B_TRUE);
-
-	volname = arg + pathlen;
-
-	/* check the configuration of the pool */
-	if ((p = strchr(volname, '/')) == NULL) {
-		zfs_error_aux(hdl, dgettext(TEXT_DOMAIN,
-		    "malformed dataset name"));
-		(void) zfs_error(hdl, EZFS_INVALIDNAME, errbuf);
-		return (1);
-	} else if (p - volname >= ZFS_MAXNAMELEN) {
-		zfs_error_aux(hdl, dgettext(TEXT_DOMAIN,
-		    "dataset name is too long"));
-		(void) zfs_error(hdl, EZFS_NAMETOOLONG, errbuf);
-		return (1);
-	} else {
-		(void) strncpy(poolname, volname, p - volname);
-		poolname[p - volname] = '\0';
-	}
-
-	if ((zhp = zpool_open(hdl, poolname)) == NULL) {
-		zfs_error_aux(hdl, dgettext(TEXT_DOMAIN,
-		    "could not open pool '%s'"), poolname);
-		(void) zfs_error(hdl, EZFS_OPENFAILED, errbuf);
-		goto out;
-	}
-	config = zpool_get_config(zhp, NULL);
-	if (nvlist_lookup_nvlist(config, ZPOOL_CONFIG_VDEV_TREE,
-	    &nvroot) != 0) {
-		zfs_error_aux(hdl, dgettext(TEXT_DOMAIN,
-		    "could not obtain vdev configuration for  '%s'"), poolname);
-		(void) zfs_error(hdl, EZFS_INVALCONFIG, errbuf);
-		goto out;
-	}
-
-	verify(nvlist_lookup_nvlist_array(nvroot, ZPOOL_CONFIG_CHILDREN,
-	    &top, &toplevels) == 0);
-	if (toplevels != 1) {
-		zfs_error_aux(hdl, dgettext(TEXT_DOMAIN,
-		    "'%s' has multiple top level vdevs"), poolname);
-		(void) zfs_error(hdl, EZFS_DEVOVERFLOW, errbuf);
-		goto out;
->>>>>>> 812761ea
 	}
 
 	/* We can't be to paranoid.  Read the label back and verify it. */
