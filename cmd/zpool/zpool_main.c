/*
 * CDDL HEADER START
 *
 * The contents of this file are subject to the terms of the
 * Common Development and Distribution License (the "License").
 * You may not use this file except in compliance with the License.
 *
 * You can obtain a copy of the license at usr/src/OPENSOLARIS.LICENSE
 * or http://www.opensolaris.org/os/licensing.
 * See the License for the specific language governing permissions
 * and limitations under the License.
 *
 * When distributing Covered Code, include this CDDL HEADER in each
 * file and include the License file at usr/src/OPENSOLARIS.LICENSE.
 * If applicable, add the following below this CDDL HEADER, with the
 * fields enclosed by brackets "[]" replaced with your own identifying
 * information: Portions Copyright [yyyy] [name of copyright owner]
 *
 * CDDL HEADER END
 */

/*
 * Copyright (c) 2005, 2010, Oracle and/or its affiliates. All rights reserved.
 */

#include <assert.h>
#include <ctype.h>
#include <dirent.h>
#include <errno.h>
#include <fcntl.h>
#include <libgen.h>
#include <libintl.h>
#include <libuutil.h>
#include <locale.h>
#include <stdio.h>
#include <stdlib.h>
#include <string.h>
#include <strings.h>
#include <unistd.h>
#include <priv.h>
#include <pwd.h>
#include <zone.h>
#include <sys/fs/zfs.h>
#include <sys/stat.h>

#include <libzfs.h>

#include "zpool_util.h"
#include "zfs_comutil.h"

#include "statcommon.h"

static int zpool_do_create(int, char **);
static int zpool_do_destroy(int, char **);

static int zpool_do_add(int, char **);
static int zpool_do_remove(int, char **);

static int zpool_do_list(int, char **);
static int zpool_do_iostat(int, char **);
static int zpool_do_status(int, char **);

static int zpool_do_online(int, char **);
static int zpool_do_offline(int, char **);
static int zpool_do_clear(int, char **);

static int zpool_do_attach(int, char **);
static int zpool_do_detach(int, char **);
static int zpool_do_replace(int, char **);
static int zpool_do_split(int, char **);

static int zpool_do_scrub(int, char **);

static int zpool_do_import(int, char **);
static int zpool_do_export(int, char **);

static int zpool_do_upgrade(int, char **);

static int zpool_do_history(int, char **);

static int zpool_do_get(int, char **);
static int zpool_do_set(int, char **);

/*
 * These libumem hooks provide a reasonable set of defaults for the allocator's
 * debugging facilities.
 */

#ifdef DEBUG
const char *
_umem_debug_init(void)
{
	return ("default,verbose"); /* $UMEM_DEBUG setting */
}

const char *
_umem_logging_init(void)
{
	return ("fail,contents"); /* $UMEM_LOGGING setting */
}
#endif

typedef enum {
	HELP_ADD,
	HELP_ATTACH,
	HELP_CLEAR,
	HELP_CREATE,
	HELP_DESTROY,
	HELP_DETACH,
	HELP_EXPORT,
	HELP_HISTORY,
	HELP_IMPORT,
	HELP_IOSTAT,
	HELP_LIST,
	HELP_OFFLINE,
	HELP_ONLINE,
	HELP_REPLACE,
	HELP_REMOVE,
	HELP_SCRUB,
	HELP_STATUS,
	HELP_UPGRADE,
	HELP_GET,
	HELP_SET,
	HELP_SPLIT
} zpool_help_t;


typedef struct zpool_command {
	const char	*name;
	int		(*func)(int, char **);
	zpool_help_t	usage;
} zpool_command_t;

/*
 * Master command table.  Each ZFS command has a name, associated function, and
 * usage message.  The usage messages need to be internationalized, so we have
 * to have a function to return the usage message based on a command index.
 *
 * These commands are organized according to how they are displayed in the usage
 * message.  An empty command (one with a NULL name) indicates an empty line in
 * the generic usage message.
 */
static zpool_command_t command_table[] = {
	{ "create",	zpool_do_create,	HELP_CREATE		},
	{ "destroy",	zpool_do_destroy,	HELP_DESTROY		},
	{ NULL },
	{ "add",	zpool_do_add,		HELP_ADD		},
	{ "remove",	zpool_do_remove,	HELP_REMOVE		},
	{ NULL },
	{ "list",	zpool_do_list,		HELP_LIST		},
	{ "iostat",	zpool_do_iostat,	HELP_IOSTAT		},
	{ "status",	zpool_do_status,	HELP_STATUS		},
	{ NULL },
	{ "online",	zpool_do_online,	HELP_ONLINE		},
	{ "offline",	zpool_do_offline,	HELP_OFFLINE		},
	{ "clear",	zpool_do_clear,		HELP_CLEAR		},
	{ NULL },
	{ "attach",	zpool_do_attach,	HELP_ATTACH		},
	{ "detach",	zpool_do_detach,	HELP_DETACH		},
	{ "replace",	zpool_do_replace,	HELP_REPLACE		},
	{ "split",	zpool_do_split,		HELP_SPLIT		},
	{ NULL },
	{ "scrub",	zpool_do_scrub,		HELP_SCRUB		},
	{ NULL },
	{ "import",	zpool_do_import,	HELP_IMPORT		},
	{ "export",	zpool_do_export,	HELP_EXPORT		},
	{ "upgrade",	zpool_do_upgrade,	HELP_UPGRADE		},
	{ NULL },
	{ "history",	zpool_do_history,	HELP_HISTORY		},
	{ "get",	zpool_do_get,		HELP_GET		},
	{ "set",	zpool_do_set,		HELP_SET		},
};

#define	NCOMMAND	(sizeof (command_table) / sizeof (command_table[0]))

zpool_command_t *current_command;
static char history_str[HIS_MAX_RECORD_LEN];

static uint_t timestamp_fmt = NODATE;

static const char *
get_usage(zpool_help_t idx) {
	switch (idx) {
	case HELP_ADD:
		return (gettext("\tadd [-fn] <pool> <vdev> ...\n"));
	case HELP_ATTACH:
		return (gettext("\tattach [-f] <pool> <device> "
		    "<new-device>\n"));
	case HELP_CLEAR:
		return (gettext("\tclear [-nF] <pool> [device]\n"));
	case HELP_CREATE:
		return (gettext("\tcreate [-fn] [-o property=value] ... \n"
		    "\t    [-O file-system-property=value] ... \n"
		    "\t    [-m mountpoint] [-R root] <pool> <vdev> ...\n"));
	case HELP_DESTROY:
		return (gettext("\tdestroy [-f] <pool>\n"));
	case HELP_DETACH:
		return (gettext("\tdetach <pool> <device>\n"));
	case HELP_EXPORT:
		return (gettext("\texport [-f] <pool> ...\n"));
	case HELP_HISTORY:
		return (gettext("\thistory [-il] [<pool>] ...\n"));
	case HELP_IMPORT:
		return (gettext("\timport [-d dir] [-D]\n"
		    "\timport [-d dir | -c cachefile] [-n] -F <pool | id>\n"
		    "\timport [-o mntopts] [-o property=value] ... \n"
		    "\t    [-d dir | -c cachefile] [-D] [-f] [-R root] -a\n"
		    "\timport [-o mntopts] [-o property=value] ... \n"
		    "\t    [-d dir | -c cachefile] [-D] [-f] [-R root] "
		    "<pool | id> [newpool]\n"));
	case HELP_IOSTAT:
		return (gettext("\tiostat [-v] [-T d|u] [pool] ... [interval "
		    "[count]]\n"));
	case HELP_LIST:
		return (gettext("\tlist [-H] [-o property[,...]] "
		    "[-T d|u] [pool] ... [interval [count]]\n"));
	case HELP_OFFLINE:
		return (gettext("\toffline [-t] <pool> <device> ...\n"));
	case HELP_ONLINE:
		return (gettext("\tonline <pool> <device> ...\n"));
	case HELP_REPLACE:
		return (gettext("\treplace [-f] <pool> <device> "
		    "[new-device]\n"));
	case HELP_REMOVE:
		return (gettext("\tremove <pool> <device> ...\n"));
	case HELP_SCRUB:
		return (gettext("\tscrub [-s] <pool> ...\n"));
	case HELP_STATUS:
		return (gettext("\tstatus [-vx] [-T d|u] [pool] ... [interval "
		    "[count]]\n"));
	case HELP_UPGRADE:
		return (gettext("\tupgrade\n"
		    "\tupgrade -v\n"
		    "\tupgrade [-V version] <-a | pool ...>\n"));
	case HELP_GET:
		return (gettext("\tget <\"all\" | property[,...]> "
		    "<pool> ...\n"));
	case HELP_SET:
		return (gettext("\tset <property=value> <pool> \n"));
	case HELP_SPLIT:
		return (gettext("\tsplit [-n] [-R altroot] [-o mntopts]\n"
		    "\t    [-o property=value] <pool> <newpool> "
		    "[<device> ...]\n"));
	}

	abort();
	/* NOTREACHED */
}


/*
 * Callback routine that will print out a pool property value.
 */
static int
print_prop_cb(int prop, void *cb)
{
	FILE *fp = cb;

	(void) fprintf(fp, "\t%-15s  ", zpool_prop_to_name(prop));

	if (zpool_prop_readonly(prop))
		(void) fprintf(fp, "  NO   ");
	else
		(void) fprintf(fp, " YES   ");

	if (zpool_prop_values(prop) == NULL)
		(void) fprintf(fp, "-\n");
	else
		(void) fprintf(fp, "%s\n", zpool_prop_values(prop));

	return (ZPROP_CONT);
}

/*
 * Display usage message.  If we're inside a command, display only the usage for
 * that command.  Otherwise, iterate over the entire command table and display
 * a complete usage message.
 */
void
usage(boolean_t requested)
{
	FILE *fp = requested ? stdout : stderr;

	if (current_command == NULL) {
		int i;

		(void) fprintf(fp, gettext("usage: zpool command args ...\n"));
		(void) fprintf(fp,
		    gettext("where 'command' is one of the following:\n\n"));

		for (i = 0; i < NCOMMAND; i++) {
			if (command_table[i].name == NULL)
				(void) fprintf(fp, "\n");
			else
				(void) fprintf(fp, "%s",
				    get_usage(command_table[i].usage));
		}
	} else {
		(void) fprintf(fp, gettext("usage:\n"));
		(void) fprintf(fp, "%s", get_usage(current_command->usage));
	}

	if (current_command != NULL &&
	    ((strcmp(current_command->name, "set") == 0) ||
	    (strcmp(current_command->name, "get") == 0) ||
	    (strcmp(current_command->name, "list") == 0))) {

		(void) fprintf(fp,
		    gettext("\nthe following properties are supported:\n"));

		(void) fprintf(fp, "\n\t%-15s  %s   %s\n\n",
		    "PROPERTY", "EDIT", "VALUES");

		/* Iterate over all properties */
		(void) zprop_iter(print_prop_cb, fp, B_FALSE, B_TRUE,
		    ZFS_TYPE_POOL);
	}

	/*
	 * See comments at end of main().
	 */
	if (getenv("ZFS_ABORT") != NULL) {
		(void) printf("dumping core by request\n");
		abort();
	}

	exit(requested ? 0 : 2);
}

void
print_vdev_tree(zpool_handle_t *zhp, const char *name, nvlist_t *nv, int indent,
    boolean_t print_logs)
{
	nvlist_t **child;
	uint_t c, children;
	char *vname;

	if (name != NULL)
		(void) printf("\t%*s%s\n", indent, "", name);

	if (nvlist_lookup_nvlist_array(nv, ZPOOL_CONFIG_CHILDREN,
	    &child, &children) != 0)
		return;

	for (c = 0; c < children; c++) {
		uint64_t is_log = B_FALSE;

		(void) nvlist_lookup_uint64(child[c], ZPOOL_CONFIG_IS_LOG,
		    &is_log);
		if ((is_log && !print_logs) || (!is_log && print_logs))
			continue;

		vname = zpool_vdev_name(g_zfs, zhp, child[c], B_FALSE);
		print_vdev_tree(zhp, vname, child[c], indent + 2,
		    B_FALSE);
		free(vname);
	}
}

/*
 * Add a property pair (name, string-value) into a property nvlist.
 */
static int
add_prop_list(const char *propname, char *propval, nvlist_t **props,
    boolean_t poolprop)
{
	zpool_prop_t prop = ZPROP_INVAL;
	zfs_prop_t fprop;
	nvlist_t *proplist;
	const char *normnm;
	char *strval;

	if (*props == NULL &&
	    nvlist_alloc(props, NV_UNIQUE_NAME, 0) != 0) {
		(void) fprintf(stderr,
		    gettext("internal error: out of memory\n"));
		return (1);
	}

	proplist = *props;

	if (poolprop) {
		if ((prop = zpool_name_to_prop(propname)) == ZPROP_INVAL) {
			(void) fprintf(stderr, gettext("property '%s' is "
			    "not a valid pool property\n"), propname);
			return (2);
		}
		normnm = zpool_prop_to_name(prop);
	} else {
		if ((fprop = zfs_name_to_prop(propname)) != ZPROP_INVAL) {
			normnm = zfs_prop_to_name(fprop);
		} else {
			normnm = propname;
		}
	}

	if (nvlist_lookup_string(proplist, normnm, &strval) == 0 &&
	    prop != ZPOOL_PROP_CACHEFILE) {
		(void) fprintf(stderr, gettext("property '%s' "
		    "specified multiple times\n"), propname);
		return (2);
	}

	if (nvlist_add_string(proplist, normnm, propval) != 0) {
		(void) fprintf(stderr, gettext("internal "
		    "error: out of memory\n"));
		return (1);
	}

	return (0);
}

/*
 * zpool add [-fn] <pool> <vdev> ...
 *
 *	-f	Force addition of devices, even if they appear in use
 *	-n	Do not add the devices, but display the resulting layout if
 *		they were to be added.
 *
 * Adds the given vdevs to 'pool'.  As with create, the bulk of this work is
 * handled by get_vdev_spec(), which constructs the nvlist needed to pass to
 * libzfs.
 */
int
zpool_do_add(int argc, char **argv)
{
	boolean_t force = B_FALSE;
	boolean_t dryrun = B_FALSE;
	int c;
	nvlist_t *nvroot;
	char *poolname;
	int ret;
	zpool_handle_t *zhp;
	nvlist_t *config;

	/* check options */
	while ((c = getopt(argc, argv, "fn")) != -1) {
		switch (c) {
		case 'f':
			force = B_TRUE;
			break;
		case 'n':
			dryrun = B_TRUE;
			break;
		case '?':
			(void) fprintf(stderr, gettext("invalid option '%c'\n"),
			    optopt);
			usage(B_FALSE);
		}
	}

	argc -= optind;
	argv += optind;

	/* get pool name and check number of arguments */
	if (argc < 1) {
		(void) fprintf(stderr, gettext("missing pool name argument\n"));
		usage(B_FALSE);
	}
	if (argc < 2) {
		(void) fprintf(stderr, gettext("missing vdev specification\n"));
		usage(B_FALSE);
	}

	poolname = argv[0];

	argc--;
	argv++;

	if ((zhp = zpool_open(g_zfs, poolname)) == NULL)
		return (1);

	if ((config = zpool_get_config(zhp, NULL)) == NULL) {
		(void) fprintf(stderr, gettext("pool '%s' is unavailable\n"),
		    poolname);
		zpool_close(zhp);
		return (1);
	}

	/* pass off to get_vdev_spec for processing */
	nvroot = make_root_vdev(zhp, force, !force, B_FALSE, dryrun,
	    argc, argv);
	if (nvroot == NULL) {
		zpool_close(zhp);
		return (1);
	}

	if (dryrun) {
		nvlist_t *poolnvroot;

		verify(nvlist_lookup_nvlist(config, ZPOOL_CONFIG_VDEV_TREE,
		    &poolnvroot) == 0);

		(void) printf(gettext("would update '%s' to the following "
		    "configuration:\n"), zpool_get_name(zhp));

		/* print original main pool and new tree */
		print_vdev_tree(zhp, poolname, poolnvroot, 0, B_FALSE);
		print_vdev_tree(zhp, NULL, nvroot, 0, B_FALSE);

		/* Do the same for the logs */
		if (num_logs(poolnvroot) > 0) {
			print_vdev_tree(zhp, "logs", poolnvroot, 0, B_TRUE);
			print_vdev_tree(zhp, NULL, nvroot, 0, B_TRUE);
		} else if (num_logs(nvroot) > 0) {
			print_vdev_tree(zhp, "logs", nvroot, 0, B_TRUE);
		}

		ret = 0;
	} else {
		ret = (zpool_add(zhp, nvroot) != 0);
	}

	nvlist_free(nvroot);
	zpool_close(zhp);

	return (ret);
}

/*
 * zpool remove  <pool> <vdev> ...
 *
 * Removes the given vdev from the pool.  Currently, this supports removing
 * spares, cache, and log devices from the pool.
 */
int
zpool_do_remove(int argc, char **argv)
{
	char *poolname;
	int i, ret = 0;
	zpool_handle_t *zhp;

	argc--;
	argv++;

	/* get pool name and check number of arguments */
	if (argc < 1) {
		(void) fprintf(stderr, gettext("missing pool name argument\n"));
		usage(B_FALSE);
	}
	if (argc < 2) {
		(void) fprintf(stderr, gettext("missing device\n"));
		usage(B_FALSE);
	}

	poolname = argv[0];

	if ((zhp = zpool_open(g_zfs, poolname)) == NULL)
		return (1);

	for (i = 1; i < argc; i++) {
		if (zpool_vdev_remove(zhp, argv[i]) != 0)
			ret = 1;
	}

	return (ret);
}

/*
 * zpool create [-fn] [-o property=value] ...
 *		[-O file-system-property=value] ...
 *		[-R root] [-m mountpoint] <pool> <dev> ...
 *
 *	-f	Force creation, even if devices appear in use
 *	-n	Do not create the pool, but display the resulting layout if it
 *		were to be created.
 *      -R	Create a pool under an alternate root
 *      -m	Set default mountpoint for the root dataset.  By default it's
 *      	'/<pool>'
 *	-o	Set property=value.
 *	-O	Set fsproperty=value in the pool's root file system
 *
 * Creates the named pool according to the given vdev specification.  The
 * bulk of the vdev processing is done in get_vdev_spec() in zpool_vdev.c.  Once
 * we get the nvlist back from get_vdev_spec(), we either print out the contents
 * (if '-n' was specified), or pass it to libzfs to do the creation.
 */
int
zpool_do_create(int argc, char **argv)
{
	boolean_t force = B_FALSE;
	boolean_t dryrun = B_FALSE;
	int c;
	nvlist_t *nvroot = NULL;
	char *poolname;
	int ret = 1;
	char *altroot = NULL;
	char *mountpoint = NULL;
	nvlist_t *fsprops = NULL;
	nvlist_t *props = NULL;
	char *propval;

	/* check options */
	while ((c = getopt(argc, argv, ":fnR:m:o:O:")) != -1) {
		switch (c) {
		case 'f':
			force = B_TRUE;
			break;
		case 'n':
			dryrun = B_TRUE;
			break;
		case 'R':
			altroot = optarg;
			if (add_prop_list(zpool_prop_to_name(
			    ZPOOL_PROP_ALTROOT), optarg, &props, B_TRUE))
				goto errout;
			if (nvlist_lookup_string(props,
			    zpool_prop_to_name(ZPOOL_PROP_CACHEFILE),
			    &propval) == 0)
				break;
			if (add_prop_list(zpool_prop_to_name(
			    ZPOOL_PROP_CACHEFILE), "none", &props, B_TRUE))
				goto errout;
			break;
		case 'm':
			mountpoint = optarg;
			break;
		case 'o':
			if ((propval = strchr(optarg, '=')) == NULL) {
				(void) fprintf(stderr, gettext("missing "
				    "'=' for -o option\n"));
				goto errout;
			}
			*propval = '\0';
			propval++;

			if (add_prop_list(optarg, propval, &props, B_TRUE))
				goto errout;
			break;
		case 'O':
			if ((propval = strchr(optarg, '=')) == NULL) {
				(void) fprintf(stderr, gettext("missing "
				    "'=' for -O option\n"));
				goto errout;
			}
			*propval = '\0';
			propval++;

			if (add_prop_list(optarg, propval, &fsprops, B_FALSE))
				goto errout;
			break;
		case ':':
			(void) fprintf(stderr, gettext("missing argument for "
			    "'%c' option\n"), optopt);
			goto badusage;
		case '?':
			(void) fprintf(stderr, gettext("invalid option '%c'\n"),
			    optopt);
			goto badusage;
		}
	}

	argc -= optind;
	argv += optind;

	/* get pool name and check number of arguments */
	if (argc < 1) {
		(void) fprintf(stderr, gettext("missing pool name argument\n"));
		goto badusage;
	}
	if (argc < 2) {
		(void) fprintf(stderr, gettext("missing vdev specification\n"));
		goto badusage;
	}

	poolname = argv[0];

	/*
	 * As a special case, check for use of '/' in the name, and direct the
	 * user to use 'zfs create' instead.
	 */
	if (strchr(poolname, '/') != NULL) {
		(void) fprintf(stderr, gettext("cannot create '%s': invalid "
		    "character '/' in pool name\n"), poolname);
		(void) fprintf(stderr, gettext("use 'zfs create' to "
		    "create a dataset\n"));
		goto errout;
	}

	/* pass off to get_vdev_spec for bulk processing */
	nvroot = make_root_vdev(NULL, force, !force, B_FALSE, dryrun,
	    argc - 1, argv + 1);
	if (nvroot == NULL)
		goto errout;

	/* make_root_vdev() allows 0 toplevel children if there are spares */
	if (!zfs_allocatable_devs(nvroot)) {
		(void) fprintf(stderr, gettext("invalid vdev "
		    "specification: at least one toplevel vdev must be "
		    "specified\n"));
		goto errout;
	}


	if (altroot != NULL && altroot[0] != '/') {
		(void) fprintf(stderr, gettext("invalid alternate root '%s': "
		    "must be an absolute path\n"), altroot);
		goto errout;
	}

	/*
	 * Check the validity of the mountpoint and direct the user to use the
	 * '-m' mountpoint option if it looks like its in use.
	 */
	if (mountpoint == NULL ||
	    (strcmp(mountpoint, ZFS_MOUNTPOINT_LEGACY) != 0 &&
	    strcmp(mountpoint, ZFS_MOUNTPOINT_NONE) != 0)) {
		char buf[MAXPATHLEN];
		DIR *dirp;

		if (mountpoint && mountpoint[0] != '/') {
			(void) fprintf(stderr, gettext("invalid mountpoint "
			    "'%s': must be an absolute path, 'legacy', or "
			    "'none'\n"), mountpoint);
			goto errout;
		}

		if (mountpoint == NULL) {
			if (altroot != NULL)
				(void) snprintf(buf, sizeof (buf), "%s/%s",
				    altroot, poolname);
			else
				(void) snprintf(buf, sizeof (buf), "/%s",
				    poolname);
		} else {
			if (altroot != NULL)
				(void) snprintf(buf, sizeof (buf), "%s%s",
				    altroot, mountpoint);
			else
				(void) snprintf(buf, sizeof (buf), "%s",
				    mountpoint);
		}

		if ((dirp = opendir(buf)) == NULL && errno != ENOENT) {
			(void) fprintf(stderr, gettext("mountpoint '%s' : "
			    "%s\n"), buf, strerror(errno));
			(void) fprintf(stderr, gettext("use '-m' "
			    "option to provide a different default\n"));
			goto errout;
		} else if (dirp) {
			int count = 0;

			while (count < 3 && readdir(dirp) != NULL)
				count++;
			(void) closedir(dirp);

			if (count > 2) {
				(void) fprintf(stderr, gettext("mountpoint "
				    "'%s' exists and is not empty\n"), buf);
				(void) fprintf(stderr, gettext("use '-m' "
				    "option to provide a "
				    "different default\n"));
				goto errout;
			}
		}
	}

	if (dryrun) {
		/*
		 * For a dry run invocation, print out a basic message and run
		 * through all the vdevs in the list and print out in an
		 * appropriate hierarchy.
		 */
		(void) printf(gettext("would create '%s' with the "
		    "following layout:\n\n"), poolname);

		print_vdev_tree(NULL, poolname, nvroot, 0, B_FALSE);
		if (num_logs(nvroot) > 0)
			print_vdev_tree(NULL, "logs", nvroot, 0, B_TRUE);

		ret = 0;
	} else {
		/*
		 * Hand off to libzfs.
		 */
		if (zpool_create(g_zfs, poolname,
		    nvroot, props, fsprops) == 0) {
			zfs_handle_t *pool = zfs_open(g_zfs, poolname,
			    ZFS_TYPE_FILESYSTEM);
			if (pool != NULL) {
				if (mountpoint != NULL)
					verify(zfs_prop_set(pool,
					    zfs_prop_to_name(
					    ZFS_PROP_MOUNTPOINT),
					    mountpoint) == 0);
				if (zfs_mount(pool, NULL, 0) == 0)
					ret = zfs_shareall(pool);
				zfs_close(pool);
			}
		} else if (libzfs_errno(g_zfs) == EZFS_INVALIDNAME) {
			(void) fprintf(stderr, gettext("pool name may have "
			    "been omitted\n"));
		}
	}

errout:
	nvlist_free(nvroot);
	nvlist_free(fsprops);
	nvlist_free(props);
	return (ret);
badusage:
	nvlist_free(fsprops);
	nvlist_free(props);
	usage(B_FALSE);
	return (2);
}

/*
 * zpool destroy <pool>
 *
 * 	-f	Forcefully unmount any datasets
 *
 * Destroy the given pool.  Automatically unmounts any datasets in the pool.
 */
int
zpool_do_destroy(int argc, char **argv)
{
	boolean_t force = B_FALSE;
	int c;
	char *pool;
	zpool_handle_t *zhp;
	int ret;

	/* check options */
	while ((c = getopt(argc, argv, "f")) != -1) {
		switch (c) {
		case 'f':
			force = B_TRUE;
			break;
		case '?':
			(void) fprintf(stderr, gettext("invalid option '%c'\n"),
			    optopt);
			usage(B_FALSE);
		}
	}

	argc -= optind;
	argv += optind;

	/* check arguments */
	if (argc < 1) {
		(void) fprintf(stderr, gettext("missing pool argument\n"));
		usage(B_FALSE);
	}
	if (argc > 1) {
		(void) fprintf(stderr, gettext("too many arguments\n"));
		usage(B_FALSE);
	}

	pool = argv[0];

	if ((zhp = zpool_open_canfail(g_zfs, pool)) == NULL) {
		/*
		 * As a special case, check for use of '/' in the name, and
		 * direct the user to use 'zfs destroy' instead.
		 */
		if (strchr(pool, '/') != NULL)
			(void) fprintf(stderr, gettext("use 'zfs destroy' to "
			    "destroy a dataset\n"));
		return (1);
	}

	if (zpool_disable_datasets(zhp, force) != 0) {
		(void) fprintf(stderr, gettext("could not destroy '%s': "
		    "could not unmount datasets\n"), zpool_get_name(zhp));
		return (1);
	}

	ret = (zpool_destroy(zhp) != 0);

	zpool_close(zhp);

	return (ret);
}

/*
 * zpool export [-f] <pool> ...
 *
 *	-f	Forcefully unmount datasets
 *
 * Export the given pools.  By default, the command will attempt to cleanly
 * unmount any active datasets within the pool.  If the '-f' flag is specified,
 * then the datasets will be forcefully unmounted.
 */
int
zpool_do_export(int argc, char **argv)
{
	boolean_t force = B_FALSE;
	boolean_t hardforce = B_FALSE;
	int c;
	zpool_handle_t *zhp;
	int ret;
	int i;

	/* check options */
	while ((c = getopt(argc, argv, "fF")) != -1) {
		switch (c) {
		case 'f':
			force = B_TRUE;
			break;
		case 'F':
			hardforce = B_TRUE;
			break;
		case '?':
			(void) fprintf(stderr, gettext("invalid option '%c'\n"),
			    optopt);
			usage(B_FALSE);
		}
	}

	argc -= optind;
	argv += optind;

	/* check arguments */
	if (argc < 1) {
		(void) fprintf(stderr, gettext("missing pool argument\n"));
		usage(B_FALSE);
	}

	ret = 0;
	for (i = 0; i < argc; i++) {
		if ((zhp = zpool_open_canfail(g_zfs, argv[i])) == NULL) {
			ret = 1;
			continue;
		}

		if (zpool_disable_datasets(zhp, force) != 0) {
			ret = 1;
			zpool_close(zhp);
			continue;
		}

		if (hardforce) {
			if (zpool_export_force(zhp) != 0)
				ret = 1;
		} else if (zpool_export(zhp, force) != 0) {
			ret = 1;
		}

		zpool_close(zhp);
	}

	return (ret);
}

/*
 * Given a vdev configuration, determine the maximum width needed for the device
 * name column.
 */
static int
max_width(zpool_handle_t *zhp, nvlist_t *nv, int depth, int max)
{
	char *name = zpool_vdev_name(g_zfs, zhp, nv, B_TRUE);
	nvlist_t **child;
	uint_t c, children;
	int ret;

	if (strlen(name) + depth > max)
		max = strlen(name) + depth;

	free(name);

	if (nvlist_lookup_nvlist_array(nv, ZPOOL_CONFIG_SPARES,
	    &child, &children) == 0) {
		for (c = 0; c < children; c++)
			if ((ret = max_width(zhp, child[c], depth + 2,
			    max)) > max)
				max = ret;
	}

	if (nvlist_lookup_nvlist_array(nv, ZPOOL_CONFIG_L2CACHE,
	    &child, &children) == 0) {
		for (c = 0; c < children; c++)
			if ((ret = max_width(zhp, child[c], depth + 2,
			    max)) > max)
				max = ret;
	}

	if (nvlist_lookup_nvlist_array(nv, ZPOOL_CONFIG_CHILDREN,
	    &child, &children) == 0) {
		for (c = 0; c < children; c++)
			if ((ret = max_width(zhp, child[c], depth + 2,
			    max)) > max)
				max = ret;
	}


	return (max);
}

typedef struct spare_cbdata {
	uint64_t	cb_guid;
	zpool_handle_t	*cb_zhp;
} spare_cbdata_t;

static boolean_t
find_vdev(nvlist_t *nv, uint64_t search)
{
	uint64_t guid;
	nvlist_t **child;
	uint_t c, children;

	if (nvlist_lookup_uint64(nv, ZPOOL_CONFIG_GUID, &guid) == 0 &&
	    search == guid)
		return (B_TRUE);

	if (nvlist_lookup_nvlist_array(nv, ZPOOL_CONFIG_CHILDREN,
	    &child, &children) == 0) {
		for (c = 0; c < children; c++)
			if (find_vdev(child[c], search))
				return (B_TRUE);
	}

	return (B_FALSE);
}

static int
find_spare(zpool_handle_t *zhp, void *data)
{
	spare_cbdata_t *cbp = data;
	nvlist_t *config, *nvroot;

	config = zpool_get_config(zhp, NULL);
	verify(nvlist_lookup_nvlist(config, ZPOOL_CONFIG_VDEV_TREE,
	    &nvroot) == 0);

	if (find_vdev(nvroot, cbp->cb_guid)) {
		cbp->cb_zhp = zhp;
		return (1);
	}

	zpool_close(zhp);
	return (0);
}

/*
 * Print out configuration state as requested by status_callback.
 */
void
print_status_config(zpool_handle_t *zhp, const char *name, nvlist_t *nv,
    int namewidth, int depth, boolean_t isspare)
{
	nvlist_t **child;
	uint_t c, children;
	pool_scan_stat_t *ps = NULL;
	vdev_stat_t *vs;
	char rbuf[6], wbuf[6], cbuf[6];
	char *vname;
	uint64_t notpresent;
	spare_cbdata_t cb;
	char *state;

	if (nvlist_lookup_nvlist_array(nv, ZPOOL_CONFIG_CHILDREN,
	    &child, &children) != 0)
		children = 0;

	verify(nvlist_lookup_uint64_array(nv, ZPOOL_CONFIG_VDEV_STATS,
	    (uint64_t **)&vs, &c) == 0);

	state = zpool_state_to_name(vs->vs_state, vs->vs_aux);
	if (isspare) {
		/*
		 * For hot spares, we use the terms 'INUSE' and 'AVAILABLE' for
		 * online drives.
		 */
		if (vs->vs_aux == VDEV_AUX_SPARED)
			state = "INUSE";
		else if (vs->vs_state == VDEV_STATE_HEALTHY)
			state = "AVAIL";
	}

	(void) printf("\t%*s%-*s  %-8s", depth, "", namewidth - depth,
	    name, state);

	if (!isspare) {
		zfs_nicenum(vs->vs_read_errors, rbuf, sizeof (rbuf));
		zfs_nicenum(vs->vs_write_errors, wbuf, sizeof (wbuf));
		zfs_nicenum(vs->vs_checksum_errors, cbuf, sizeof (cbuf));
		(void) printf(" %5s %5s %5s", rbuf, wbuf, cbuf);
	}

	if (nvlist_lookup_uint64(nv, ZPOOL_CONFIG_NOT_PRESENT,
	    &notpresent) == 0) {
		char *path;
		verify(nvlist_lookup_string(nv, ZPOOL_CONFIG_PATH, &path) == 0);
		(void) printf("  was %s", path);
	} else if (vs->vs_aux != 0) {
		(void) printf("  ");

		switch (vs->vs_aux) {
		case VDEV_AUX_OPEN_FAILED:
			(void) printf(gettext("cannot open"));
			break;

		case VDEV_AUX_BAD_GUID_SUM:
			(void) printf(gettext("missing device"));
			break;

		case VDEV_AUX_NO_REPLICAS:
			(void) printf(gettext("insufficient replicas"));
			break;

		case VDEV_AUX_VERSION_NEWER:
			(void) printf(gettext("newer version"));
			break;

		case VDEV_AUX_SPARED:
			verify(nvlist_lookup_uint64(nv, ZPOOL_CONFIG_GUID,
			    &cb.cb_guid) == 0);
			if (zpool_iter(g_zfs, find_spare, &cb) == 1) {
				if (strcmp(zpool_get_name(cb.cb_zhp),
				    zpool_get_name(zhp)) == 0)
					(void) printf(gettext("currently in "
					    "use"));
				else
					(void) printf(gettext("in use by "
					    "pool '%s'"),
					    zpool_get_name(cb.cb_zhp));
				zpool_close(cb.cb_zhp);
			} else {
				(void) printf(gettext("currently in use"));
			}
			break;

		case VDEV_AUX_ERR_EXCEEDED:
			(void) printf(gettext("too many errors"));
			break;

		case VDEV_AUX_IO_FAILURE:
			(void) printf(gettext("experienced I/O failures"));
			break;

		case VDEV_AUX_BAD_LOG:
			(void) printf(gettext("bad intent log"));
			break;

		case VDEV_AUX_EXTERNAL:
			(void) printf(gettext("external device fault"));
			break;

		case VDEV_AUX_SPLIT_POOL:
			(void) printf(gettext("split into new pool"));
			break;

		default:
			(void) printf(gettext("corrupted data"));
			break;
		}
	}

	(void) nvlist_lookup_uint64_array(nv, ZPOOL_CONFIG_SCAN_STATS,
	    (uint64_t **)&ps, &c);

	if (ps && ps->pss_state == DSS_SCANNING &&
	    vs->vs_scan_processed != 0 && children == 0) {
		(void) printf(gettext("  (%s)"),
		    (ps->pss_func == POOL_SCAN_RESILVER) ?
		    "resilvering" : "repairing");
	}

	(void) printf("\n");

	for (c = 0; c < children; c++) {
		uint64_t islog = B_FALSE, ishole = B_FALSE;

		/* Don't print logs or holes here */
		(void) nvlist_lookup_uint64(child[c], ZPOOL_CONFIG_IS_LOG,
		    &islog);
		(void) nvlist_lookup_uint64(child[c], ZPOOL_CONFIG_IS_HOLE,
		    &ishole);
		if (islog || ishole)
			continue;
		vname = zpool_vdev_name(g_zfs, zhp, child[c], B_TRUE);
		print_status_config(zhp, vname, child[c],
		    namewidth, depth + 2, isspare);
		free(vname);
	}
}


/*
 * Print the configuration of an exported pool.  Iterate over all vdevs in the
 * pool, printing out the name and status for each one.
 */
void
print_import_config(const char *name, nvlist_t *nv, int namewidth, int depth)
{
	nvlist_t **child;
	uint_t c, children;
	vdev_stat_t *vs;
	char *type, *vname;

	verify(nvlist_lookup_string(nv, ZPOOL_CONFIG_TYPE, &type) == 0);
	if (strcmp(type, VDEV_TYPE_MISSING) == 0 ||
	    strcmp(type, VDEV_TYPE_HOLE) == 0)
		return;

	verify(nvlist_lookup_uint64_array(nv, ZPOOL_CONFIG_VDEV_STATS,
	    (uint64_t **)&vs, &c) == 0);

	(void) printf("\t%*s%-*s", depth, "", namewidth - depth, name);
	(void) printf("  %s", zpool_state_to_name(vs->vs_state, vs->vs_aux));

	if (vs->vs_aux != 0) {
		(void) printf("  ");

		switch (vs->vs_aux) {
		case VDEV_AUX_OPEN_FAILED:
			(void) printf(gettext("cannot open"));
			break;

		case VDEV_AUX_BAD_GUID_SUM:
			(void) printf(gettext("missing device"));
			break;

		case VDEV_AUX_NO_REPLICAS:
			(void) printf(gettext("insufficient replicas"));
			break;

		case VDEV_AUX_VERSION_NEWER:
			(void) printf(gettext("newer version"));
			break;

		case VDEV_AUX_ERR_EXCEEDED:
			(void) printf(gettext("too many errors"));
			break;

		default:
			(void) printf(gettext("corrupted data"));
			break;
		}
	}
	(void) printf("\n");

	if (nvlist_lookup_nvlist_array(nv, ZPOOL_CONFIG_CHILDREN,
	    &child, &children) != 0)
		return;

	for (c = 0; c < children; c++) {
		uint64_t is_log = B_FALSE;

		(void) nvlist_lookup_uint64(child[c], ZPOOL_CONFIG_IS_LOG,
		    &is_log);
		if (is_log)
			continue;

		vname = zpool_vdev_name(g_zfs, NULL, child[c], B_TRUE);
		print_import_config(vname, child[c], namewidth, depth + 2);
		free(vname);
	}

	if (nvlist_lookup_nvlist_array(nv, ZPOOL_CONFIG_L2CACHE,
	    &child, &children) == 0) {
		(void) printf(gettext("\tcache\n"));
		for (c = 0; c < children; c++) {
			vname = zpool_vdev_name(g_zfs, NULL, child[c], B_FALSE);
			(void) printf("\t  %s\n", vname);
			free(vname);
		}
	}

	if (nvlist_lookup_nvlist_array(nv, ZPOOL_CONFIG_SPARES,
	    &child, &children) == 0) {
		(void) printf(gettext("\tspares\n"));
		for (c = 0; c < children; c++) {
			vname = zpool_vdev_name(g_zfs, NULL, child[c], B_FALSE);
			(void) printf("\t  %s\n", vname);
			free(vname);
		}
	}
}

/*
 * Print log vdevs.
 * Logs are recorded as top level vdevs in the main pool child array
 * but with "is_log" set to 1. We use either print_status_config() or
 * print_import_config() to print the top level logs then any log
 * children (eg mirrored slogs) are printed recursively - which
 * works because only the top level vdev is marked "is_log"
 */
static void
print_logs(zpool_handle_t *zhp, nvlist_t *nv, int namewidth, boolean_t verbose)
{
	uint_t c, children;
	nvlist_t **child;

	if (nvlist_lookup_nvlist_array(nv, ZPOOL_CONFIG_CHILDREN, &child,
	    &children) != 0)
		return;

	(void) printf(gettext("\tlogs\n"));

	for (c = 0; c < children; c++) {
		uint64_t is_log = B_FALSE;
		char *name;

		(void) nvlist_lookup_uint64(child[c], ZPOOL_CONFIG_IS_LOG,
		    &is_log);
		if (!is_log)
			continue;
		name = zpool_vdev_name(g_zfs, zhp, child[c], B_TRUE);
		if (verbose)
			print_status_config(zhp, name, child[c], namewidth,
			    2, B_FALSE);
		else
			print_import_config(name, child[c], namewidth, 2);
		free(name);
	}
}

/*
 * Display the status for the given pool.
 */
static void
show_import(nvlist_t *config)
{
	uint64_t pool_state;
	vdev_stat_t *vs;
	char *name;
	uint64_t guid;
	char *msgid;
	nvlist_t *nvroot;
	int reason;
	const char *health;
	uint_t vsc;
	int namewidth;

	verify(nvlist_lookup_string(config, ZPOOL_CONFIG_POOL_NAME,
	    &name) == 0);
	verify(nvlist_lookup_uint64(config, ZPOOL_CONFIG_POOL_GUID,
	    &guid) == 0);
	verify(nvlist_lookup_uint64(config, ZPOOL_CONFIG_POOL_STATE,
	    &pool_state) == 0);
	verify(nvlist_lookup_nvlist(config, ZPOOL_CONFIG_VDEV_TREE,
	    &nvroot) == 0);

	verify(nvlist_lookup_uint64_array(nvroot, ZPOOL_CONFIG_VDEV_STATS,
	    (uint64_t **)&vs, &vsc) == 0);
	health = zpool_state_to_name(vs->vs_state, vs->vs_aux);

	reason = zpool_import_status(config, &msgid);

	(void) printf(gettext("  pool: %s\n"), name);
	(void) printf(gettext("    id: %llu\n"), (u_longlong_t)guid);
	(void) printf(gettext(" state: %s"), health);
	if (pool_state == POOL_STATE_DESTROYED)
		(void) printf(gettext(" (DESTROYED)"));
	(void) printf("\n");

	switch (reason) {
	case ZPOOL_STATUS_MISSING_DEV_R:
	case ZPOOL_STATUS_MISSING_DEV_NR:
	case ZPOOL_STATUS_BAD_GUID_SUM:
		(void) printf(gettext("status: One or more devices are missing "
		    "from the system.\n"));
		break;

	case ZPOOL_STATUS_CORRUPT_LABEL_R:
	case ZPOOL_STATUS_CORRUPT_LABEL_NR:
		(void) printf(gettext("status: One or more devices contains "
		    "corrupted data.\n"));
		break;

	case ZPOOL_STATUS_CORRUPT_DATA:
		(void) printf(gettext("status: The pool data is corrupted.\n"));
		break;

	case ZPOOL_STATUS_OFFLINE_DEV:
		(void) printf(gettext("status: One or more devices "
		    "are offlined.\n"));
		break;

	case ZPOOL_STATUS_CORRUPT_POOL:
		(void) printf(gettext("status: The pool metadata is "
		    "corrupted.\n"));
		break;

	case ZPOOL_STATUS_VERSION_OLDER:
		(void) printf(gettext("status: The pool is formatted using an "
		    "older on-disk version.\n"));
		break;

	case ZPOOL_STATUS_VERSION_NEWER:
		(void) printf(gettext("status: The pool is formatted using an "
		    "incompatible version.\n"));
		break;

	case ZPOOL_STATUS_HOSTID_MISMATCH:
		(void) printf(gettext("status: The pool was last accessed by "
		    "another system.\n"));
		break;

	case ZPOOL_STATUS_FAULTED_DEV_R:
	case ZPOOL_STATUS_FAULTED_DEV_NR:
		(void) printf(gettext("status: One or more devices are "
		    "faulted.\n"));
		break;

	case ZPOOL_STATUS_BAD_LOG:
		(void) printf(gettext("status: An intent log record cannot be "
		    "read.\n"));
		break;

	case ZPOOL_STATUS_RESILVERING:
		(void) printf(gettext("status: One or more devices were being "
		    "resilvered.\n"));
		break;

	default:
		/*
		 * No other status can be seen when importing pools.
		 */
		assert(reason == ZPOOL_STATUS_OK);
	}

	/*
	 * Print out an action according to the overall state of the pool.
	 */
	if (vs->vs_state == VDEV_STATE_HEALTHY) {
		if (reason == ZPOOL_STATUS_VERSION_OLDER)
			(void) printf(gettext("action: The pool can be "
			    "imported using its name or numeric identifier, "
			    "though\n\tsome features will not be available "
			    "without an explicit 'zpool upgrade'.\n"));
		else if (reason == ZPOOL_STATUS_HOSTID_MISMATCH)
			(void) printf(gettext("action: The pool can be "
			    "imported using its name or numeric "
			    "identifier and\n\tthe '-f' flag.\n"));
		else
			(void) printf(gettext("action: The pool can be "
			    "imported using its name or numeric "
			    "identifier.\n"));
	} else if (vs->vs_state == VDEV_STATE_DEGRADED) {
		(void) printf(gettext("action: The pool can be imported "
		    "despite missing or damaged devices.  The\n\tfault "
		    "tolerance of the pool may be compromised if imported.\n"));
	} else {
		switch (reason) {
		case ZPOOL_STATUS_VERSION_NEWER:
			(void) printf(gettext("action: The pool cannot be "
			    "imported.  Access the pool on a system running "
			    "newer\n\tsoftware, or recreate the pool from "
			    "backup.\n"));
			break;
		case ZPOOL_STATUS_MISSING_DEV_R:
		case ZPOOL_STATUS_MISSING_DEV_NR:
		case ZPOOL_STATUS_BAD_GUID_SUM:
			(void) printf(gettext("action: The pool cannot be "
			    "imported. Attach the missing\n\tdevices and try "
			    "again.\n"));
			break;
		default:
			(void) printf(gettext("action: The pool cannot be "
			    "imported due to damaged devices or data.\n"));
		}
	}

	/*
	 * If the state is "closed" or "can't open", and the aux state
	 * is "corrupt data":
	 */
	if (((vs->vs_state == VDEV_STATE_CLOSED) ||
	    (vs->vs_state == VDEV_STATE_CANT_OPEN)) &&
	    (vs->vs_aux == VDEV_AUX_CORRUPT_DATA)) {
		if (pool_state == POOL_STATE_DESTROYED)
			(void) printf(gettext("\tThe pool was destroyed, "
			    "but can be imported using the '-Df' flags.\n"));
		else if (pool_state != POOL_STATE_EXPORTED)
			(void) printf(gettext("\tThe pool may be active on "
			    "another system, but can be imported using\n\t"
			    "the '-f' flag.\n"));
	}

	if (msgid != NULL)
		(void) printf(gettext("   see: http://www.sun.com/msg/%s\n"),
		    msgid);

	(void) printf(gettext("config:\n\n"));

	namewidth = max_width(NULL, nvroot, 0, 0);
	if (namewidth < 10)
		namewidth = 10;

	print_import_config(name, nvroot, namewidth, 0);
	if (num_logs(nvroot) > 0)
		print_logs(NULL, nvroot, namewidth, B_FALSE);

	if (reason == ZPOOL_STATUS_BAD_GUID_SUM) {
		(void) printf(gettext("\n\tAdditional devices are known to "
		    "be part of this pool, though their\n\texact "
		    "configuration cannot be determined.\n"));
	}
}

/*
 * Perform the import for the given configuration.  This passes the heavy
 * lifting off to zpool_import_props(), and then mounts the datasets contained
 * within the pool.
 */
static int
do_import(nvlist_t *config, const char *newname, const char *mntopts,
    int force, nvlist_t *props, boolean_t do_verbatim)
{
	zpool_handle_t *zhp;
	char *name;
	uint64_t state;
	uint64_t version;

	verify(nvlist_lookup_string(config, ZPOOL_CONFIG_POOL_NAME,
	    &name) == 0);

	verify(nvlist_lookup_uint64(config,
	    ZPOOL_CONFIG_POOL_STATE, &state) == 0);
	verify(nvlist_lookup_uint64(config,
	    ZPOOL_CONFIG_VERSION, &version) == 0);
	if (version > SPA_VERSION) {
		(void) fprintf(stderr, gettext("cannot import '%s': pool "
		    "is formatted using a newer ZFS version\n"), name);
		return (1);
	} else if (state != POOL_STATE_EXPORTED && !force) {
		uint64_t hostid;

		if (nvlist_lookup_uint64(config, ZPOOL_CONFIG_HOSTID,
		    &hostid) == 0) {
			if ((unsigned long)hostid != gethostid()) {
				char *hostname;
				uint64_t timestamp;
				time_t t;

				verify(nvlist_lookup_string(config,
				    ZPOOL_CONFIG_HOSTNAME, &hostname) == 0);
				verify(nvlist_lookup_uint64(config,
				    ZPOOL_CONFIG_TIMESTAMP, &timestamp) == 0);
				t = timestamp;
				(void) fprintf(stderr, gettext("cannot import "
				    "'%s': pool may be in use from other "
				    "system, it was last accessed by %s "
				    "(hostid: 0x%lx) on %s"), name, hostname,
				    (unsigned long)hostid,
				    asctime(localtime(&t)));
				(void) fprintf(stderr, gettext("use '-f' to "
				    "import anyway\n"));
				return (1);
			}
		} else {
			(void) fprintf(stderr, gettext("cannot import '%s': "
			    "pool may be in use from other system\n"), name);
			(void) fprintf(stderr, gettext("use '-f' to import "
			    "anyway\n"));
			return (1);
		}
	}

	if (zpool_import_props(g_zfs, config, newname, props, do_verbatim) != 0)
		return (1);

	if (newname != NULL)
		name = (char *)newname;

	if ((zhp = zpool_open_canfail(g_zfs, name)) == NULL)
		return (1);

	if (zpool_get_state(zhp) != POOL_STATE_UNAVAIL &&
	    zpool_enable_datasets(zhp, mntopts, 0) != 0) {
		zpool_close(zhp);
		return (1);
	}

	zpool_close(zhp);
	return (0);
}

/*
 * zpool import [-d dir] [-D]
 *       import [-o mntopts] [-o prop=value] ... [-R root] [-D]
 *              [-d dir | -c cachefile] [-f] -a
 *       import [-o mntopts] [-o prop=value] ... [-R root] [-D]
 *              [-d dir | -c cachefile] [-f] [-n] [-F] <pool | id> [newpool]
 *
 *	 -c	Read pool information from a cachefile instead of searching
 *		devices.
 *
 *       -d	Scan in a specific directory, other than /dev/dsk.  More than
 *		one directory can be specified using multiple '-d' options.
 *
 *       -D     Scan for previously destroyed pools or import all or only
 *              specified destroyed pools.
 *
 *       -R	Temporarily import the pool, with all mountpoints relative to
 *		the given root.  The pool will remain exported when the machine
 *		is rebooted.
 *
 *       -V	Import even in the presence of faulted vdevs.  This is an
 *       	intentionally undocumented option for testing purposes, and
 *       	treats the pool configuration as complete, leaving any bad
 *		vdevs in the FAULTED state. In other words, it does verbatim
 *		import.
 *
 *       -f	Force import, even if it appears that the pool is active.
 *
 *       -F     Attempt rewind if necessary.
 *
 *       -n     See if rewind would work, but don't actually rewind.
 *
 *       -a	Import all pools found.
 *
 *       -o	Set property=value and/or temporary mount options (without '=').
 *
 * The import command scans for pools to import, and import pools based on pool
 * name and GUID.  The pool can also be renamed as part of the import process.
 */
int
zpool_do_import(int argc, char **argv)
{
	char **searchdirs = NULL;
	int nsearch = 0;
	int c;
<<<<<<< HEAD
	int err = 1;
=======
	int err = 0;
>>>>>>> 957b7b41
	nvlist_t *pools = NULL;
	boolean_t do_all = B_FALSE;
	boolean_t do_destroyed = B_FALSE;
	char *mntopts = NULL;
	boolean_t do_force = B_FALSE;
	nvpair_t *elem;
	nvlist_t *config;
	uint64_t searchguid = 0;
	char *searchname = NULL;
	char *propval;
	nvlist_t *found_config;
	nvlist_t *policy = NULL;
	nvlist_t *props = NULL;
	boolean_t first;
	boolean_t do_verbatim = B_FALSE;
	uint32_t rewind_policy = ZPOOL_NO_REWIND;
	boolean_t dryrun = B_FALSE;
	boolean_t do_rewind = B_FALSE;
	boolean_t xtreme_rewind = B_FALSE;
	uint64_t pool_state;
	char *cachefile = NULL;
	importargs_t idata = { 0 };

	/* check options */
	while ((c = getopt(argc, argv, ":aCc:d:DEfFno:rR:VX")) != -1) {
		switch (c) {
		case 'a':
			do_all = B_TRUE;
			break;
		case 'c':
			cachefile = optarg;
			break;
		case 'd':
			if (searchdirs == NULL) {
				searchdirs = safe_malloc(sizeof (char *));
			} else {
				char **tmp = safe_malloc((nsearch + 1) *
				    sizeof (char *));
				bcopy(searchdirs, tmp, nsearch *
				    sizeof (char *));
				free(searchdirs);
				searchdirs = tmp;
			}
			searchdirs[nsearch++] = optarg;
			break;
		case 'D':
			do_destroyed = B_TRUE;
			break;
		case 'f':
			do_force = B_TRUE;
			break;
		case 'F':
			do_rewind = B_TRUE;
			break;
		case 'n':
			dryrun = B_TRUE;
			break;
		case 'o':
			if ((propval = strchr(optarg, '=')) != NULL) {
				*propval = '\0';
				propval++;
				if (add_prop_list(optarg, propval,
				    &props, B_TRUE))
					goto error;
			} else {
				mntopts = optarg;
			}
			break;
		case 'R':
			if (add_prop_list(zpool_prop_to_name(
			    ZPOOL_PROP_ALTROOT), optarg, &props, B_TRUE))
				goto error;
			if (nvlist_lookup_string(props,
			    zpool_prop_to_name(ZPOOL_PROP_CACHEFILE),
			    &propval) == 0)
				break;
			if (add_prop_list(zpool_prop_to_name(
			    ZPOOL_PROP_CACHEFILE), "none", &props, B_TRUE))
				goto error;
			break;
		case 'V':
			do_verbatim = B_TRUE;
			break;
		case 'X':
			xtreme_rewind = B_TRUE;
			break;
		case ':':
			(void) fprintf(stderr, gettext("missing argument for "
			    "'%c' option\n"), optopt);
			usage(B_FALSE);
			break;
		case '?':
			(void) fprintf(stderr, gettext("invalid option '%c'\n"),
			    optopt);
			usage(B_FALSE);
		}
	}

	argc -= optind;
	argv += optind;

	if (cachefile && nsearch != 0) {
		(void) fprintf(stderr, gettext("-c is incompatible with -d\n"));
		usage(B_FALSE);
	}

	if ((dryrun || xtreme_rewind) && !do_rewind) {
		(void) fprintf(stderr,
		    gettext("-n or -X only meaningful with -F\n"));
		usage(B_FALSE);
	}
	if (dryrun)
		rewind_policy = ZPOOL_TRY_REWIND;
	else if (do_rewind)
		rewind_policy = ZPOOL_DO_REWIND;
	if (xtreme_rewind)
		rewind_policy |= ZPOOL_EXTREME_REWIND;

	/* In the future, we can capture further policy and include it here */
	if (nvlist_alloc(&policy, NV_UNIQUE_NAME, 0) != 0 ||
	    nvlist_add_uint32(policy, ZPOOL_REWIND_REQUEST, rewind_policy) != 0)
		goto error;

	if (searchdirs == NULL) {
		searchdirs = safe_malloc(sizeof (char *));
		searchdirs[0] = "/dev/dsk";
		nsearch = 1;
	}

	/* check argument count */
	if (do_all) {
		if (argc != 0) {
			(void) fprintf(stderr, gettext("too many arguments\n"));
			usage(B_FALSE);
		}
	} else {
		if (argc > 2) {
			(void) fprintf(stderr, gettext("too many arguments\n"));
			usage(B_FALSE);
		}

		/*
		 * Check for the SYS_CONFIG privilege.  We do this explicitly
		 * here because otherwise any attempt to discover pools will
		 * silently fail.
		 */
		if (argc == 0 && !priv_ineffect(PRIV_SYS_CONFIG)) {
			(void) fprintf(stderr, gettext("cannot "
			    "discover pools: permission denied\n"));
			free(searchdirs);
			nvlist_free(policy);
			return (1);
		}
	}

	/*
	 * Depending on the arguments given, we do one of the following:
	 *
	 *	<none>	Iterate through all pools and display information about
	 *		each one.
	 *
	 *	-a	Iterate through all pools and try to import each one.
	 *
	 *	<id>	Find the pool that corresponds to the given GUID/pool
	 *		name and import that one.
	 *
	 *	-D	Above options applies only to destroyed pools.
	 */
	if (argc != 0) {
		char *endptr;

		errno = 0;
		searchguid = strtoull(argv[0], &endptr, 10);
		if (errno != 0 || *endptr != '\0')
			searchname = argv[0];
		found_config = NULL;

		/*
		 * User specified a name or guid.  Ensure it's unique.
		 */
		idata.unique = B_TRUE;
	}


	idata.path = searchdirs;
	idata.paths = nsearch;
	idata.poolname = searchname;
	idata.guid = searchguid;
	idata.cachefile = cachefile;

	pools = zpool_search_import(g_zfs, &idata);

	if (pools != NULL && idata.exists &&
	    (argc == 1 || strcmp(argv[0], argv[1]) == 0)) {
		(void) fprintf(stderr, gettext("cannot import '%s': "
		    "a pool with that name already exists\n"),
		    argv[0]);
		(void) fprintf(stderr, gettext("use the form '%s "
		    "<pool | id> <newpool>' to give it a new name\n"),
		    "zpool import");
		err = 1;
	} else if (pools == NULL && idata.exists) {
		(void) fprintf(stderr, gettext("cannot import '%s': "
		    "a pool with that name is already created/imported,\n"),
		    argv[0]);
		(void) fprintf(stderr, gettext("and no additional pools "
		    "with that name were found\n"));
		err = 1;
	} else if (pools == NULL) {
		if (argc != 0) {
			(void) fprintf(stderr, gettext("cannot import '%s': "
			    "no such pool available\n"), argv[0]);
		}
		err = 1;
	}

	if (err == 1) {
		free(searchdirs);
		nvlist_free(policy);
		return (1);
	}

	/*
	 * At this point we have a list of import candidate configs. Even if
	 * we were searching by pool name or guid, we still need to
	 * post-process the list to deal with pool state and possible
	 * duplicate names.
	 */
	err = 0;
	elem = NULL;
	first = B_TRUE;
	while ((elem = nvlist_next_nvpair(pools, elem)) != NULL) {

		verify(nvpair_value_nvlist(elem, &config) == 0);

		verify(nvlist_lookup_uint64(config, ZPOOL_CONFIG_POOL_STATE,
		    &pool_state) == 0);
		if (!do_destroyed && pool_state == POOL_STATE_DESTROYED)
			continue;
		if (do_destroyed && pool_state != POOL_STATE_DESTROYED)
			continue;

		verify(nvlist_add_nvlist(config, ZPOOL_REWIND_POLICY,
		    policy) == 0);

		if (argc == 0) {
			if (first)
				first = B_FALSE;
			else if (!do_all)
				(void) printf("\n");

			if (do_all) {
				err |= do_import(config, NULL, mntopts,
				    do_force, props, do_verbatim);
			} else {
				show_import(config);
			}
		} else if (searchname != NULL) {
			char *name;

			/*
			 * We are searching for a pool based on name.
			 */
			verify(nvlist_lookup_string(config,
			    ZPOOL_CONFIG_POOL_NAME, &name) == 0);

			if (strcmp(name, searchname) == 0) {
				if (found_config != NULL) {
					(void) fprintf(stderr, gettext(
					    "cannot import '%s': more than "
					    "one matching pool\n"), searchname);
					(void) fprintf(stderr, gettext(
					    "import by numeric ID instead\n"));
					err = B_TRUE;
				}
				found_config = config;
			}
		} else {
			uint64_t guid;

			/*
			 * Search for a pool by guid.
			 */
			verify(nvlist_lookup_uint64(config,
			    ZPOOL_CONFIG_POOL_GUID, &guid) == 0);

			if (guid == searchguid)
				found_config = config;
		}
	}

	/*
	 * If we were searching for a specific pool, verify that we found a
	 * pool, and then do the import.
	 */
	if (argc != 0 && err == 0) {
		if (found_config == NULL) {
			(void) fprintf(stderr, gettext("cannot import '%s': "
			    "no such pool available\n"), argv[0]);
			err = B_TRUE;
		} else {
			err |= do_import(found_config, argc == 1 ? NULL :
			    argv[1], mntopts, do_force, props, do_verbatim);
		}
	}

	/*
	 * If we were just looking for pools, report an error if none were
	 * found.
	 */
	if (argc == 0 && first)
		(void) fprintf(stderr,
		    gettext("no pools available to import\n"));

error:
	nvlist_free(props);
	nvlist_free(pools);
	nvlist_free(policy);
	free(searchdirs);

	return (err ? 1 : 0);
}

typedef struct iostat_cbdata {
	zpool_list_t *cb_list;
	int cb_verbose;
	int cb_iteration;
	int cb_namewidth;
} iostat_cbdata_t;

static void
print_iostat_separator(iostat_cbdata_t *cb)
{
	int i = 0;

	for (i = 0; i < cb->cb_namewidth; i++)
		(void) printf("-");
	(void) printf("  -----  -----  -----  -----  -----  -----\n");
}

static void
print_iostat_header(iostat_cbdata_t *cb)
{
	(void) printf("%*s     capacity     operations    bandwidth\n",
	    cb->cb_namewidth, "");
	(void) printf("%-*s  alloc   free   read  write   read  write\n",
	    cb->cb_namewidth, "pool");
	print_iostat_separator(cb);
}

/*
 * Display a single statistic.
 */
static void
print_one_stat(uint64_t value)
{
	char buf[64];

	zfs_nicenum(value, buf, sizeof (buf));
	(void) printf("  %5s", buf);
}

/*
 * Print out all the statistics for the given vdev.  This can either be the
 * toplevel configuration, or called recursively.  If 'name' is NULL, then this
 * is a verbose output, and we don't want to display the toplevel pool stats.
 */
void
print_vdev_stats(zpool_handle_t *zhp, const char *name, nvlist_t *oldnv,
    nvlist_t *newnv, iostat_cbdata_t *cb, int depth)
{
	nvlist_t **oldchild, **newchild;
	uint_t c, children;
	vdev_stat_t *oldvs, *newvs;
	vdev_stat_t zerovs = { 0 };
	uint64_t tdelta;
	double scale;
	char *vname;

	if (oldnv != NULL) {
		verify(nvlist_lookup_uint64_array(oldnv,
		    ZPOOL_CONFIG_VDEV_STATS, (uint64_t **)&oldvs, &c) == 0);
	} else {
		oldvs = &zerovs;
	}

	verify(nvlist_lookup_uint64_array(newnv, ZPOOL_CONFIG_VDEV_STATS,
	    (uint64_t **)&newvs, &c) == 0);

	if (strlen(name) + depth > cb->cb_namewidth)
		(void) printf("%*s%s", depth, "", name);
	else
		(void) printf("%*s%s%*s", depth, "", name,
		    (int)(cb->cb_namewidth - strlen(name) - depth), "");

	tdelta = newvs->vs_timestamp - oldvs->vs_timestamp;

	if (tdelta == 0)
		scale = 1.0;
	else
		scale = (double)NANOSEC / tdelta;

	/* only toplevel vdevs have capacity stats */
	if (newvs->vs_space == 0) {
		(void) printf("      -      -");
	} else {
		print_one_stat(newvs->vs_alloc);
		print_one_stat(newvs->vs_space - newvs->vs_alloc);
	}

	print_one_stat((uint64_t)(scale * (newvs->vs_ops[ZIO_TYPE_READ] -
	    oldvs->vs_ops[ZIO_TYPE_READ])));

	print_one_stat((uint64_t)(scale * (newvs->vs_ops[ZIO_TYPE_WRITE] -
	    oldvs->vs_ops[ZIO_TYPE_WRITE])));

	print_one_stat((uint64_t)(scale * (newvs->vs_bytes[ZIO_TYPE_READ] -
	    oldvs->vs_bytes[ZIO_TYPE_READ])));

	print_one_stat((uint64_t)(scale * (newvs->vs_bytes[ZIO_TYPE_WRITE] -
	    oldvs->vs_bytes[ZIO_TYPE_WRITE])));

	(void) printf("\n");

	if (!cb->cb_verbose)
		return;

	if (nvlist_lookup_nvlist_array(newnv, ZPOOL_CONFIG_CHILDREN,
	    &newchild, &children) != 0)
		return;

	if (oldnv && nvlist_lookup_nvlist_array(oldnv, ZPOOL_CONFIG_CHILDREN,
	    &oldchild, &c) != 0)
		return;

	for (c = 0; c < children; c++) {
		uint64_t ishole = B_FALSE;

		if (nvlist_lookup_uint64(newchild[c],
		    ZPOOL_CONFIG_IS_HOLE, &ishole) == 0 && ishole)
			continue;

		vname = zpool_vdev_name(g_zfs, zhp, newchild[c], B_FALSE);
		print_vdev_stats(zhp, vname, oldnv ? oldchild[c] : NULL,
		    newchild[c], cb, depth + 2);
		free(vname);
	}

	/*
	 * Include level 2 ARC devices in iostat output
	 */
	if (nvlist_lookup_nvlist_array(newnv, ZPOOL_CONFIG_L2CACHE,
	    &newchild, &children) != 0)
		return;

	if (oldnv && nvlist_lookup_nvlist_array(oldnv, ZPOOL_CONFIG_L2CACHE,
	    &oldchild, &c) != 0)
		return;

	if (children > 0) {
		(void) printf("%-*s      -      -      -      -      -      "
		    "-\n", cb->cb_namewidth, "cache");
		for (c = 0; c < children; c++) {
			vname = zpool_vdev_name(g_zfs, zhp, newchild[c],
			    B_FALSE);
			print_vdev_stats(zhp, vname, oldnv ? oldchild[c] : NULL,
			    newchild[c], cb, depth + 2);
			free(vname);
		}
	}
}

static int
refresh_iostat(zpool_handle_t *zhp, void *data)
{
	iostat_cbdata_t *cb = data;
	boolean_t missing;

	/*
	 * If the pool has disappeared, remove it from the list and continue.
	 */
	if (zpool_refresh_stats(zhp, &missing) != 0)
		return (-1);

	if (missing)
		pool_list_remove(cb->cb_list, zhp);

	return (0);
}

/*
 * Callback to print out the iostats for the given pool.
 */
int
print_iostat(zpool_handle_t *zhp, void *data)
{
	iostat_cbdata_t *cb = data;
	nvlist_t *oldconfig, *newconfig;
	nvlist_t *oldnvroot, *newnvroot;

	newconfig = zpool_get_config(zhp, &oldconfig);

	if (cb->cb_iteration == 1)
		oldconfig = NULL;

	verify(nvlist_lookup_nvlist(newconfig, ZPOOL_CONFIG_VDEV_TREE,
	    &newnvroot) == 0);

	if (oldconfig == NULL)
		oldnvroot = NULL;
	else
		verify(nvlist_lookup_nvlist(oldconfig, ZPOOL_CONFIG_VDEV_TREE,
		    &oldnvroot) == 0);

	/*
	 * Print out the statistics for the pool.
	 */
	print_vdev_stats(zhp, zpool_get_name(zhp), oldnvroot, newnvroot, cb, 0);

	if (cb->cb_verbose)
		print_iostat_separator(cb);

	return (0);
}

int
get_namewidth(zpool_handle_t *zhp, void *data)
{
	iostat_cbdata_t *cb = data;
	nvlist_t *config, *nvroot;

	if ((config = zpool_get_config(zhp, NULL)) != NULL) {
		verify(nvlist_lookup_nvlist(config, ZPOOL_CONFIG_VDEV_TREE,
		    &nvroot) == 0);
		if (!cb->cb_verbose)
			cb->cb_namewidth = strlen(zpool_get_name(zhp));
		else
			cb->cb_namewidth = max_width(zhp, nvroot, 0, 0);
	}

	/*
	 * The width must fall into the range [10,38].  The upper limit is the
	 * maximum we can have and still fit in 80 columns.
	 */
	if (cb->cb_namewidth < 10)
		cb->cb_namewidth = 10;
	if (cb->cb_namewidth > 38)
		cb->cb_namewidth = 38;

	return (0);
}

/*
 * Parse the input string, get the 'interval' and 'count' value if there is one.
 */
static void
get_interval_count(int *argcp, char **argv, unsigned long *iv,
    unsigned long *cnt)
{
	unsigned long interval = 0, count = 0;
	int argc = *argcp, errno;

	/*
	 * Determine if the last argument is an integer or a pool name
	 */
	if (argc > 0 && isdigit(argv[argc - 1][0])) {
		char *end;

		errno = 0;
		interval = strtoul(argv[argc - 1], &end, 10);

		if (*end == '\0' && errno == 0) {
			if (interval == 0) {
				(void) fprintf(stderr, gettext("interval "
				    "cannot be zero\n"));
				usage(B_FALSE);
			}
			/*
			 * Ignore the last parameter
			 */
			argc--;
		} else {
			/*
			 * If this is not a valid number, just plow on.  The
			 * user will get a more informative error message later
			 * on.
			 */
			interval = 0;
		}
	}

	/*
	 * If the last argument is also an integer, then we have both a count
	 * and an interval.
	 */
	if (argc > 0 && isdigit(argv[argc - 1][0])) {
		char *end;

		errno = 0;
		count = interval;
		interval = strtoul(argv[argc - 1], &end, 10);

		if (*end == '\0' && errno == 0) {
			if (interval == 0) {
				(void) fprintf(stderr, gettext("interval "
				    "cannot be zero\n"));
				usage(B_FALSE);
			}

			/*
			 * Ignore the last parameter
			 */
			argc--;
		} else {
			interval = 0;
		}
	}

	*iv = interval;
	*cnt = count;
	*argcp = argc;
}

static void
get_timestamp_arg(char c)
{
	if (c == 'u')
		timestamp_fmt = UDATE;
	else if (c == 'd')
		timestamp_fmt = DDATE;
	else
		usage(B_FALSE);
}

/*
 * zpool iostat [-v] [-T d|u] [pool] ... [interval [count]]
 *
 *	-v	Display statistics for individual vdevs
 *	-T	Display a timestamp in date(1) or Unix format
 *
 * This command can be tricky because we want to be able to deal with pool
 * creation/destruction as well as vdev configuration changes.  The bulk of this
 * processing is handled by the pool_list_* routines in zpool_iter.c.  We rely
 * on pool_list_update() to detect the addition of new pools.  Configuration
 * changes are all handled within libzfs.
 */
int
zpool_do_iostat(int argc, char **argv)
{
	int c;
	int ret;
	int npools;
	unsigned long interval = 0, count = 0;
	zpool_list_t *list;
	boolean_t verbose = B_FALSE;
	iostat_cbdata_t cb;

	/* check options */
	while ((c = getopt(argc, argv, "T:v")) != -1) {
		switch (c) {
		case 'T':
			get_timestamp_arg(*optarg);
			break;
		case 'v':
			verbose = B_TRUE;
			break;
		case '?':
			(void) fprintf(stderr, gettext("invalid option '%c'\n"),
			    optopt);
			usage(B_FALSE);
		}
	}

	argc -= optind;
	argv += optind;

	get_interval_count(&argc, argv, &interval, &count);

	/*
	 * Construct the list of all interesting pools.
	 */
	ret = 0;
	if ((list = pool_list_get(argc, argv, NULL, &ret)) == NULL)
		return (1);

	if (pool_list_count(list) == 0 && argc != 0) {
		pool_list_free(list);
		return (1);
	}

	if (pool_list_count(list) == 0 && interval == 0) {
		pool_list_free(list);
		(void) fprintf(stderr, gettext("no pools available\n"));
		return (1);
	}

	/*
	 * Enter the main iostat loop.
	 */
	cb.cb_list = list;
	cb.cb_verbose = verbose;
	cb.cb_iteration = 0;
	cb.cb_namewidth = 0;

	for (;;) {
		pool_list_update(list);

		if ((npools = pool_list_count(list)) == 0)
			break;

		/*
		 * Refresh all statistics.  This is done as an explicit step
		 * before calculating the maximum name width, so that any
		 * configuration changes are properly accounted for.
		 */
		(void) pool_list_iter(list, B_FALSE, refresh_iostat, &cb);

		/*
		 * Iterate over all pools to determine the maximum width
		 * for the pool / device name column across all pools.
		 */
		cb.cb_namewidth = 0;
		(void) pool_list_iter(list, B_FALSE, get_namewidth, &cb);

		if (timestamp_fmt != NODATE)
			print_timestamp(timestamp_fmt);

		/*
		 * If it's the first time, or verbose mode, print the header.
		 */
		if (++cb.cb_iteration == 1 || verbose)
			print_iostat_header(&cb);

		(void) pool_list_iter(list, B_FALSE, print_iostat, &cb);

		/*
		 * If there's more than one pool, and we're not in verbose mode
		 * (which prints a separator for us), then print a separator.
		 */
		if (npools > 1 && !verbose)
			print_iostat_separator(&cb);

		if (verbose)
			(void) printf("\n");

		/*
		 * Flush the output so that redirection to a file isn't buffered
		 * indefinitely.
		 */
		(void) fflush(stdout);

		if (interval == 0)
			break;

		if (count != 0 && --count == 0)
			break;

		(void) sleep(interval);
	}

	pool_list_free(list);

	return (ret);
}

typedef struct list_cbdata {
	boolean_t	cb_scripted;
	boolean_t	cb_first;
	zprop_list_t	*cb_proplist;
} list_cbdata_t;

/*
 * Given a list of columns to display, output appropriate headers for each one.
 */
static void
print_header(zprop_list_t *pl)
{
	const char *header;
	boolean_t first = B_TRUE;
	boolean_t right_justify;

	for (; pl != NULL; pl = pl->pl_next) {
		if (pl->pl_prop == ZPROP_INVAL)
			continue;

		if (!first)
			(void) printf("  ");
		else
			first = B_FALSE;

		header = zpool_prop_column_name(pl->pl_prop);
		right_justify = zpool_prop_align_right(pl->pl_prop);

		if (pl->pl_next == NULL && !right_justify)
			(void) printf("%s", header);
		else if (right_justify)
			(void) printf("%*s", (int)pl->pl_width, header);
		else
			(void) printf("%-*s", (int)pl->pl_width, header);
	}

	(void) printf("\n");
}

/*
 * Given a pool and a list of properties, print out all the properties according
 * to the described layout.
 */
static void
print_pool(zpool_handle_t *zhp, zprop_list_t *pl, int scripted)
{
	boolean_t first = B_TRUE;
	char property[ZPOOL_MAXPROPLEN];
	char *propstr;
	boolean_t right_justify;
	int width;

	for (; pl != NULL; pl = pl->pl_next) {
		if (!first) {
			if (scripted)
				(void) printf("\t");
			else
				(void) printf("  ");
		} else {
			first = B_FALSE;
		}

		right_justify = B_FALSE;
		if (pl->pl_prop != ZPROP_INVAL) {
			if (zpool_get_prop(zhp, pl->pl_prop, property,
			    sizeof (property), NULL) != 0)
				propstr = "-";
			else
				propstr = property;

			right_justify = zpool_prop_align_right(pl->pl_prop);
		} else {
			propstr = "-";
		}

		width = pl->pl_width;

		/*
		 * If this is being called in scripted mode, or if this is the
		 * last column and it is left-justified, don't include a width
		 * format specifier.
		 */
		if (scripted || (pl->pl_next == NULL && !right_justify))
			(void) printf("%s", propstr);
		else if (right_justify)
			(void) printf("%*s", width, propstr);
		else
			(void) printf("%-*s", width, propstr);
	}

	(void) printf("\n");
}

/*
 * Generic callback function to list a pool.
 */
int
list_callback(zpool_handle_t *zhp, void *data)
{
	list_cbdata_t *cbp = data;

	if (cbp->cb_first) {
		if (!cbp->cb_scripted)
			print_header(cbp->cb_proplist);
		cbp->cb_first = B_FALSE;
	}

	print_pool(zhp, cbp->cb_proplist, cbp->cb_scripted);

	return (0);
}

/*
 * zpool list [-H] [-o prop[,prop]*] [-T d|u] [pool] ... [interval [count]]
 *
 *	-H	Scripted mode.  Don't display headers, and separate properties
 *		by a single tab.
 *	-o	List of properties to display.  Defaults to
 *		"name,size,allocated,free,capacity,health,altroot"
 *	-T	Display a timestamp in date(1) or Unix format
 *
 * List all pools in the system, whether or not they're healthy.  Output space
 * statistics for each one, as well as health status summary.
 */
int
zpool_do_list(int argc, char **argv)
{
	int c;
	int ret;
	list_cbdata_t cb = { 0 };
	static char default_props[] =
	    "name,size,allocated,free,capacity,dedupratio,health,altroot";
	char *props = default_props;
	unsigned long interval = 0, count = 0;

	/* check options */
	while ((c = getopt(argc, argv, ":Ho:T:")) != -1) {
		switch (c) {
		case 'H':
			cb.cb_scripted = B_TRUE;
			break;
		case 'o':
			props = optarg;
			break;
		case 'T':
			get_timestamp_arg(*optarg);
			break;
		case ':':
			(void) fprintf(stderr, gettext("missing argument for "
			    "'%c' option\n"), optopt);
			usage(B_FALSE);
			break;
		case '?':
			(void) fprintf(stderr, gettext("invalid option '%c'\n"),
			    optopt);
			usage(B_FALSE);
		}
	}

	argc -= optind;
	argv += optind;

	get_interval_count(&argc, argv, &interval, &count);

	if (zprop_get_list(g_zfs, props, &cb.cb_proplist, ZFS_TYPE_POOL) != 0)
		usage(B_FALSE);

	cb.cb_first = B_TRUE;

	for (;;) {

		if (timestamp_fmt != NODATE)
			print_timestamp(timestamp_fmt);

		ret = for_each_pool(argc, argv, B_TRUE, &cb.cb_proplist,
		    list_callback, &cb);

		if (argc == 0 && cb.cb_first && !cb.cb_scripted) {
			(void) printf(gettext("no pools available\n"));
			zprop_free_list(cb.cb_proplist);
			return (0);
		}

		if (interval == 0)
			break;

		if (count != 0 && --count == 0)
			break;

		(void) sleep(interval);
	}

	zprop_free_list(cb.cb_proplist);
	return (ret);
}

static nvlist_t *
zpool_get_vdev_by_name(nvlist_t *nv, char *name)
{
	nvlist_t **child;
	uint_t c, children;
	nvlist_t *match;
	char *path;

	if (nvlist_lookup_nvlist_array(nv, ZPOOL_CONFIG_CHILDREN,
	    &child, &children) != 0) {
		verify(nvlist_lookup_string(nv, ZPOOL_CONFIG_PATH, &path) == 0);
		if (strncmp(name, "/dev/dsk/", 9) == 0)
			name += 9;
		if (strncmp(path, "/dev/dsk/", 9) == 0)
			path += 9;
		if (strcmp(name, path) == 0)
			return (nv);
		return (NULL);
	}

	for (c = 0; c < children; c++)
		if ((match = zpool_get_vdev_by_name(child[c], name)) != NULL)
			return (match);

	return (NULL);
}

static int
zpool_do_attach_or_replace(int argc, char **argv, int replacing)
{
	boolean_t force = B_FALSE;
	int c;
	nvlist_t *nvroot;
	char *poolname, *old_disk, *new_disk;
	zpool_handle_t *zhp;
	int ret;

	/* check options */
	while ((c = getopt(argc, argv, "f")) != -1) {
		switch (c) {
		case 'f':
			force = B_TRUE;
			break;
		case '?':
			(void) fprintf(stderr, gettext("invalid option '%c'\n"),
			    optopt);
			usage(B_FALSE);
		}
	}

	argc -= optind;
	argv += optind;

	/* get pool name and check number of arguments */
	if (argc < 1) {
		(void) fprintf(stderr, gettext("missing pool name argument\n"));
		usage(B_FALSE);
	}

	poolname = argv[0];

	if (argc < 2) {
		(void) fprintf(stderr,
		    gettext("missing <device> specification\n"));
		usage(B_FALSE);
	}

	old_disk = argv[1];

	if (argc < 3) {
		if (!replacing) {
			(void) fprintf(stderr,
			    gettext("missing <new_device> specification\n"));
			usage(B_FALSE);
		}
		new_disk = old_disk;
		argc -= 1;
		argv += 1;
	} else {
		new_disk = argv[2];
		argc -= 2;
		argv += 2;
	}

	if (argc > 1) {
		(void) fprintf(stderr, gettext("too many arguments\n"));
		usage(B_FALSE);
	}

	if ((zhp = zpool_open(g_zfs, poolname)) == NULL)
		return (1);

	if (zpool_get_config(zhp, NULL) == NULL) {
		(void) fprintf(stderr, gettext("pool '%s' is unavailable\n"),
		    poolname);
		zpool_close(zhp);
		return (1);
	}

	nvroot = make_root_vdev(zhp, force, B_FALSE, replacing, B_FALSE,
	    argc, argv);
	if (nvroot == NULL) {
		zpool_close(zhp);
		return (1);
	}

	ret = zpool_vdev_attach(zhp, old_disk, new_disk, nvroot, replacing);

	nvlist_free(nvroot);
	zpool_close(zhp);

	return (ret);
}

/*
 * zpool replace [-f] <pool> <device> <new_device>
 *
 *	-f	Force attach, even if <new_device> appears to be in use.
 *
 * Replace <device> with <new_device>.
 */
/* ARGSUSED */
int
zpool_do_replace(int argc, char **argv)
{
	return (zpool_do_attach_or_replace(argc, argv, B_TRUE));
}

/*
 * zpool attach [-f] <pool> <device> <new_device>
 *
 *	-f	Force attach, even if <new_device> appears to be in use.
 *
 * Attach <new_device> to the mirror containing <device>.  If <device> is not
 * part of a mirror, then <device> will be transformed into a mirror of
 * <device> and <new_device>.  In either case, <new_device> will begin life
 * with a DTL of [0, now], and will immediately begin to resilver itself.
 */
int
zpool_do_attach(int argc, char **argv)
{
	return (zpool_do_attach_or_replace(argc, argv, B_FALSE));
}

/*
 * zpool detach [-f] <pool> <device>
 *
 *	-f	Force detach of <device>, even if DTLs argue against it
 *		(not supported yet)
 *
 * Detach a device from a mirror.  The operation will be refused if <device>
 * is the last device in the mirror, or if the DTLs indicate that this device
 * has the only valid copy of some data.
 */
/* ARGSUSED */
int
zpool_do_detach(int argc, char **argv)
{
	int c;
	char *poolname, *path;
	zpool_handle_t *zhp;
	int ret;

	/* check options */
	while ((c = getopt(argc, argv, "f")) != -1) {
		switch (c) {
		case 'f':
		case '?':
			(void) fprintf(stderr, gettext("invalid option '%c'\n"),
			    optopt);
			usage(B_FALSE);
		}
	}

	argc -= optind;
	argv += optind;

	/* get pool name and check number of arguments */
	if (argc < 1) {
		(void) fprintf(stderr, gettext("missing pool name argument\n"));
		usage(B_FALSE);
	}

	if (argc < 2) {
		(void) fprintf(stderr,
		    gettext("missing <device> specification\n"));
		usage(B_FALSE);
	}

	poolname = argv[0];
	path = argv[1];

	if ((zhp = zpool_open(g_zfs, poolname)) == NULL)
		return (1);

	ret = zpool_vdev_detach(zhp, path);

	zpool_close(zhp);

	return (ret);
}

/*
 * zpool split [-n] [-o prop=val] ...
 *		[-o mntopt] ...
 *		[-R altroot] <pool> <newpool> [<device> ...]
 *
 *	-n	Do not split the pool, but display the resulting layout if
 *		it were to be split.
 *	-o	Set property=value, or set mount options.
 *	-R	Mount the split-off pool under an alternate root.
 *
 * Splits the named pool and gives it the new pool name.  Devices to be split
 * off may be listed, provided that no more than one device is specified
 * per top-level vdev mirror.  The newly split pool is left in an exported
 * state unless -R is specified.
 *
 * Restrictions: the top-level of the pool pool must only be made up of
 * mirrors; all devices in the pool must be healthy; no device may be
 * undergoing a resilvering operation.
 */
int
zpool_do_split(int argc, char **argv)
{
	char *srcpool, *newpool, *propval;
	char *mntopts = NULL;
	splitflags_t flags;
	int c, ret = 0;
	zpool_handle_t *zhp;
	nvlist_t *config, *props = NULL;

	flags.dryrun = B_FALSE;
	flags.import = B_FALSE;

	/* check options */
	while ((c = getopt(argc, argv, ":R:no:")) != -1) {
		switch (c) {
		case 'R':
			flags.import = B_TRUE;
			if (add_prop_list(
			    zpool_prop_to_name(ZPOOL_PROP_ALTROOT), optarg,
			    &props, B_TRUE) != 0) {
				if (props)
					nvlist_free(props);
				usage(B_FALSE);
			}
			break;
		case 'n':
			flags.dryrun = B_TRUE;
			break;
		case 'o':
			if ((propval = strchr(optarg, '=')) != NULL) {
				*propval = '\0';
				propval++;
				if (add_prop_list(optarg, propval,
				    &props, B_TRUE) != 0) {
					if (props)
						nvlist_free(props);
					usage(B_FALSE);
				}
			} else {
				mntopts = optarg;
			}
			break;
		case ':':
			(void) fprintf(stderr, gettext("missing argument for "
			    "'%c' option\n"), optopt);
			usage(B_FALSE);
			break;
		case '?':
			(void) fprintf(stderr, gettext("invalid option '%c'\n"),
			    optopt);
			usage(B_FALSE);
			break;
		}
	}

	if (!flags.import && mntopts != NULL) {
		(void) fprintf(stderr, gettext("setting mntopts is only "
		    "valid when importing the pool\n"));
		usage(B_FALSE);
	}

	argc -= optind;
	argv += optind;

	if (argc < 1) {
		(void) fprintf(stderr, gettext("Missing pool name\n"));
		usage(B_FALSE);
	}
	if (argc < 2) {
		(void) fprintf(stderr, gettext("Missing new pool name\n"));
		usage(B_FALSE);
	}

	srcpool = argv[0];
	newpool = argv[1];

	argc -= 2;
	argv += 2;

	if ((zhp = zpool_open(g_zfs, srcpool)) == NULL)
		return (1);

	config = split_mirror_vdev(zhp, newpool, props, flags, argc, argv);
	if (config == NULL) {
		ret = 1;
	} else {
		if (flags.dryrun) {
			(void) printf(gettext("would create '%s' with the "
			    "following layout:\n\n"), newpool);
			print_vdev_tree(NULL, newpool, config, 0, B_FALSE);
		}
		nvlist_free(config);
	}

	zpool_close(zhp);

	if (ret != 0 || flags.dryrun || !flags.import)
		return (ret);

	/*
	 * The split was successful. Now we need to open the new
	 * pool and import it.
	 */
	if ((zhp = zpool_open_canfail(g_zfs, newpool)) == NULL)
		return (1);
	if (zpool_get_state(zhp) != POOL_STATE_UNAVAIL &&
	    zpool_enable_datasets(zhp, mntopts, 0) != 0) {
		ret = 1;
		(void) fprintf(stderr, gettext("Split was succssful, but "
		    "the datasets could not all be mounted\n"));
		(void) fprintf(stderr, gettext("Try doing '%s' with a "
		    "different altroot\n"), "zpool import");
	}
	zpool_close(zhp);

	return (ret);
}



/*
 * zpool online <pool> <device> ...
 */
int
zpool_do_online(int argc, char **argv)
{
	int c, i;
	char *poolname;
	zpool_handle_t *zhp;
	int ret = 0;
	vdev_state_t newstate;
	int flags = 0;

	/* check options */
	while ((c = getopt(argc, argv, "et")) != -1) {
		switch (c) {
		case 'e':
			flags |= ZFS_ONLINE_EXPAND;
			break;
		case 't':
		case '?':
			(void) fprintf(stderr, gettext("invalid option '%c'\n"),
			    optopt);
			usage(B_FALSE);
		}
	}

	argc -= optind;
	argv += optind;

	/* get pool name and check number of arguments */
	if (argc < 1) {
		(void) fprintf(stderr, gettext("missing pool name\n"));
		usage(B_FALSE);
	}
	if (argc < 2) {
		(void) fprintf(stderr, gettext("missing device name\n"));
		usage(B_FALSE);
	}

	poolname = argv[0];

	if ((zhp = zpool_open(g_zfs, poolname)) == NULL)
		return (1);

	for (i = 1; i < argc; i++) {
		if (zpool_vdev_online(zhp, argv[i], flags, &newstate) == 0) {
			if (newstate != VDEV_STATE_HEALTHY) {
				(void) printf(gettext("warning: device '%s' "
				    "onlined, but remains in faulted state\n"),
				    argv[i]);
				if (newstate == VDEV_STATE_FAULTED)
					(void) printf(gettext("use 'zpool "
					    "clear' to restore a faulted "
					    "device\n"));
				else
					(void) printf(gettext("use 'zpool "
					    "replace' to replace devices "
					    "that are no longer present\n"));
			}
		} else {
			ret = 1;
		}
	}

	zpool_close(zhp);

	return (ret);
}

/*
 * zpool offline [-ft] <pool> <device> ...
 *
 *	-f	Force the device into the offline state, even if doing
 *		so would appear to compromise pool availability.
 *		(not supported yet)
 *
 *	-t	Only take the device off-line temporarily.  The offline
 *		state will not be persistent across reboots.
 */
/* ARGSUSED */
int
zpool_do_offline(int argc, char **argv)
{
	int c, i;
	char *poolname;
	zpool_handle_t *zhp;
	int ret = 0;
	boolean_t istmp = B_FALSE;

	/* check options */
	while ((c = getopt(argc, argv, "ft")) != -1) {
		switch (c) {
		case 't':
			istmp = B_TRUE;
			break;
		case 'f':
		case '?':
			(void) fprintf(stderr, gettext("invalid option '%c'\n"),
			    optopt);
			usage(B_FALSE);
		}
	}

	argc -= optind;
	argv += optind;

	/* get pool name and check number of arguments */
	if (argc < 1) {
		(void) fprintf(stderr, gettext("missing pool name\n"));
		usage(B_FALSE);
	}
	if (argc < 2) {
		(void) fprintf(stderr, gettext("missing device name\n"));
		usage(B_FALSE);
	}

	poolname = argv[0];

	if ((zhp = zpool_open(g_zfs, poolname)) == NULL)
		return (1);

	for (i = 1; i < argc; i++) {
		if (zpool_vdev_offline(zhp, argv[i], istmp) != 0)
			ret = 1;
	}

	zpool_close(zhp);

	return (ret);
}

/*
 * zpool clear <pool> [device]
 *
 * Clear all errors associated with a pool or a particular device.
 */
int
zpool_do_clear(int argc, char **argv)
{
	int c;
	int ret = 0;
	boolean_t dryrun = B_FALSE;
	boolean_t do_rewind = B_FALSE;
	boolean_t xtreme_rewind = B_FALSE;
	uint32_t rewind_policy = ZPOOL_NO_REWIND;
	nvlist_t *policy = NULL;
	zpool_handle_t *zhp;
	char *pool, *device;

	/* check options */
	while ((c = getopt(argc, argv, "FnX")) != -1) {
		switch (c) {
		case 'F':
			do_rewind = B_TRUE;
			break;
		case 'n':
			dryrun = B_TRUE;
			break;
		case 'X':
			xtreme_rewind = B_TRUE;
			break;
		case '?':
			(void) fprintf(stderr, gettext("invalid option '%c'\n"),
			    optopt);
			usage(B_FALSE);
		}
	}

	argc -= optind;
	argv += optind;

	if (argc < 1) {
		(void) fprintf(stderr, gettext("missing pool name\n"));
		usage(B_FALSE);
	}

	if (argc > 2) {
		(void) fprintf(stderr, gettext("too many arguments\n"));
		usage(B_FALSE);
	}

	if ((dryrun || xtreme_rewind) && !do_rewind) {
		(void) fprintf(stderr,
		    gettext("-n or -X only meaningful with -F\n"));
		usage(B_FALSE);
	}
	if (dryrun)
		rewind_policy = ZPOOL_TRY_REWIND;
	else if (do_rewind)
		rewind_policy = ZPOOL_DO_REWIND;
	if (xtreme_rewind)
		rewind_policy |= ZPOOL_EXTREME_REWIND;

	/* In future, further rewind policy choices can be passed along here */
	if (nvlist_alloc(&policy, NV_UNIQUE_NAME, 0) != 0 ||
	    nvlist_add_uint32(policy, ZPOOL_REWIND_REQUEST, rewind_policy) != 0)
		return (1);

	pool = argv[0];
	device = argc == 2 ? argv[1] : NULL;

	if ((zhp = zpool_open_canfail(g_zfs, pool)) == NULL) {
		nvlist_free(policy);
		return (1);
	}

	if (zpool_clear(zhp, device, policy) != 0)
		ret = 1;

	zpool_close(zhp);

	nvlist_free(policy);

	return (ret);
}

typedef struct scrub_cbdata {
	int	cb_type;
	int	cb_argc;
	char	**cb_argv;
} scrub_cbdata_t;

int
scrub_callback(zpool_handle_t *zhp, void *data)
{
	scrub_cbdata_t *cb = data;
	int err;

	/*
	 * Ignore faulted pools.
	 */
	if (zpool_get_state(zhp) == POOL_STATE_UNAVAIL) {
		(void) fprintf(stderr, gettext("cannot scrub '%s': pool is "
		    "currently unavailable\n"), zpool_get_name(zhp));
		return (1);
	}

	err = zpool_scan(zhp, cb->cb_type);

	return (err != 0);
}

/*
 * zpool scrub [-s] <pool> ...
 *
 *	-s	Stop.  Stops any in-progress scrub.
 */
int
zpool_do_scrub(int argc, char **argv)
{
	int c;
	scrub_cbdata_t cb;

	cb.cb_type = POOL_SCAN_SCRUB;

	/* check options */
	while ((c = getopt(argc, argv, "s")) != -1) {
		switch (c) {
		case 's':
			cb.cb_type = POOL_SCAN_NONE;
			break;
		case '?':
			(void) fprintf(stderr, gettext("invalid option '%c'\n"),
			    optopt);
			usage(B_FALSE);
		}
	}

	cb.cb_argc = argc;
	cb.cb_argv = argv;
	argc -= optind;
	argv += optind;

	if (argc < 1) {
		(void) fprintf(stderr, gettext("missing pool name argument\n"));
		usage(B_FALSE);
	}

	return (for_each_pool(argc, argv, B_TRUE, NULL, scrub_callback, &cb));
}

typedef struct status_cbdata {
	int		cb_count;
	boolean_t	cb_allpools;
	boolean_t	cb_verbose;
	boolean_t	cb_explain;
	boolean_t	cb_first;
	boolean_t	cb_dedup_stats;
} status_cbdata_t;

/*
 * Print out detailed scrub status.
 */
void
print_scan_status(pool_scan_stat_t *ps)
{
	time_t start, end;
	uint64_t elapsed, mins_left;
	uint64_t pass_exam, examined, total;
	uint_t rate;
	double fraction_done;
	char processed_buf[7], examined_buf[7], total_buf[7], rate_buf[7];

	(void) printf(gettext(" scan: "));

	/* If there's never been a scan, there's not much to say. */
	if (ps == NULL || ps->pss_func == POOL_SCAN_NONE ||
	    ps->pss_func >= POOL_SCAN_FUNCS) {
		(void) printf(gettext("none requested\n"));
		return;
	}

	start = ps->pss_start_time;
	end = ps->pss_end_time;
	zfs_nicenum(ps->pss_processed, processed_buf, sizeof (processed_buf));

	assert(ps->pss_func == POOL_SCAN_SCRUB ||
	    ps->pss_func == POOL_SCAN_RESILVER);
	/*
	 * Scan is finished or canceled.
	 */
	if (ps->pss_state == DSS_FINISHED) {
		uint64_t minutes_taken = (end - start) / 60;
		char *fmt;

		if (ps->pss_func == POOL_SCAN_SCRUB) {
			fmt = gettext("scrub repaired %s in %lluh%um with "
			    "%llu errors on %s");
		} else if (ps->pss_func == POOL_SCAN_RESILVER) {
			fmt = gettext("resilvered %s in %lluh%um with "
			    "%llu errors on %s");
		}
		/* LINTED */
		(void) printf(fmt, processed_buf,
		    (u_longlong_t)(minutes_taken / 60),
		    (uint_t)(minutes_taken % 60),
		    (u_longlong_t)ps->pss_errors,
		    ctime((time_t *)&end));
		return;
	} else if (ps->pss_state == DSS_CANCELED) {
		if (ps->pss_func == POOL_SCAN_SCRUB) {
			(void) printf(gettext("scrub canceled on %s"),
			    ctime(&end));
		} else if (ps->pss_func == POOL_SCAN_RESILVER) {
			(void) printf(gettext("resilver canceled on %s"),
			    ctime(&end));
		}
		return;
	}

	assert(ps->pss_state == DSS_SCANNING);

	/*
	 * Scan is in progress.
	 */
	if (ps->pss_func == POOL_SCAN_SCRUB) {
		(void) printf(gettext("scrub in progress since %s"),
		    ctime(&start));
	} else if (ps->pss_func == POOL_SCAN_RESILVER) {
		(void) printf(gettext("resilver in progress since %s"),
		    ctime(&start));
	}

	examined = ps->pss_examined ? ps->pss_examined : 1;
	total = ps->pss_to_examine;
	fraction_done = (double)examined / total;

	/* elapsed time for this pass */
	elapsed = time(NULL) - ps->pss_pass_start;
	elapsed = elapsed ? elapsed : 1;
	pass_exam = ps->pss_pass_exam ? ps->pss_pass_exam : 1;
	rate = pass_exam / elapsed;
	rate = rate ? rate : 1;
	mins_left = ((total - examined) / rate) / 60;

	zfs_nicenum(examined, examined_buf, sizeof (examined_buf));
	zfs_nicenum(total, total_buf, sizeof (total_buf));
	zfs_nicenum(rate, rate_buf, sizeof (rate_buf));

	(void) printf(gettext("    %s scanned out of %s at "
	    "%s/s, %lluh%um to go\n"), examined_buf, total_buf, rate_buf,
	    (u_longlong_t)(mins_left / 60),
	    (uint_t)(mins_left % 60));

	if (ps->pss_func == POOL_SCAN_RESILVER) {
		(void) printf(gettext("    %s resilvered, %.2f%% done\n"),
		    processed_buf, 100 * fraction_done);
	} else if (ps->pss_func == POOL_SCAN_SCRUB) {
		(void) printf(gettext("    %s repaired, %.2f%% done\n"),
		    processed_buf, 100 * fraction_done);
	}
}

static void
print_error_log(zpool_handle_t *zhp)
{
	nvlist_t *nverrlist = NULL;
	nvpair_t *elem;
	char *pathname;
	size_t len = MAXPATHLEN * 2;

	if (zpool_get_errlog(zhp, &nverrlist) != 0) {
		(void) printf("errors: List of errors unavailable "
		    "(insufficient privileges)\n");
		return;
	}

	(void) printf("errors: Permanent errors have been "
	    "detected in the following files:\n\n");

	pathname = safe_malloc(len);
	elem = NULL;
	while ((elem = nvlist_next_nvpair(nverrlist, elem)) != NULL) {
		nvlist_t *nv;
		uint64_t dsobj, obj;

		verify(nvpair_value_nvlist(elem, &nv) == 0);
		verify(nvlist_lookup_uint64(nv, ZPOOL_ERR_DATASET,
		    &dsobj) == 0);
		verify(nvlist_lookup_uint64(nv, ZPOOL_ERR_OBJECT,
		    &obj) == 0);
		zpool_obj_to_path(zhp, dsobj, obj, pathname, len);
		(void) printf("%7s %s\n", "", pathname);
	}
	free(pathname);
	nvlist_free(nverrlist);
}

static void
print_spares(zpool_handle_t *zhp, nvlist_t **spares, uint_t nspares,
    int namewidth)
{
	uint_t i;
	char *name;

	if (nspares == 0)
		return;

	(void) printf(gettext("\tspares\n"));

	for (i = 0; i < nspares; i++) {
		name = zpool_vdev_name(g_zfs, zhp, spares[i], B_FALSE);
		print_status_config(zhp, name, spares[i],
		    namewidth, 2, B_TRUE);
		free(name);
	}
}

static void
print_l2cache(zpool_handle_t *zhp, nvlist_t **l2cache, uint_t nl2cache,
    int namewidth)
{
	uint_t i;
	char *name;

	if (nl2cache == 0)
		return;

	(void) printf(gettext("\tcache\n"));

	for (i = 0; i < nl2cache; i++) {
		name = zpool_vdev_name(g_zfs, zhp, l2cache[i], B_FALSE);
		print_status_config(zhp, name, l2cache[i],
		    namewidth, 2, B_FALSE);
		free(name);
	}
}

static void
print_dedup_stats(nvlist_t *config)
{
	ddt_histogram_t *ddh;
	ddt_stat_t *dds;
	ddt_object_t *ddo;
	uint_t c;

	/*
	 * If the pool was faulted then we may not have been able to
	 * obtain the config. Otherwise, if have anything in the dedup
	 * table continue processing the stats.
	 */
	if (nvlist_lookup_uint64_array(config, ZPOOL_CONFIG_DDT_OBJ_STATS,
	    (uint64_t **)&ddo, &c) != 0 || ddo->ddo_count == 0)
		return;

	(void) printf("\n");
	(void) printf("DDT entries %llu, size %llu on disk, %llu in core\n",
	    (u_longlong_t)ddo->ddo_count,
	    (u_longlong_t)ddo->ddo_dspace,
	    (u_longlong_t)ddo->ddo_mspace);

	verify(nvlist_lookup_uint64_array(config, ZPOOL_CONFIG_DDT_STATS,
	    (uint64_t **)&dds, &c) == 0);
	verify(nvlist_lookup_uint64_array(config, ZPOOL_CONFIG_DDT_HISTOGRAM,
	    (uint64_t **)&ddh, &c) == 0);
	zpool_dump_ddt(dds, ddh);
}

/*
 * Display a summary of pool status.  Displays a summary such as:
 *
 *        pool: tank
 *	status: DEGRADED
 *	reason: One or more devices ...
 *         see: http://www.sun.com/msg/ZFS-xxxx-01
 *	config:
 *		mirror		DEGRADED
 *                c1t0d0	OK
 *                c2t0d0	UNAVAIL
 *
 * When given the '-v' option, we print out the complete config.  If the '-e'
 * option is specified, then we print out error rate information as well.
 */
int
status_callback(zpool_handle_t *zhp, void *data)
{
	status_cbdata_t *cbp = data;
	nvlist_t *config, *nvroot;
	char *msgid;
	int reason;
	const char *health;
	uint_t c;
	vdev_stat_t *vs;

	config = zpool_get_config(zhp, NULL);
	reason = zpool_get_status(zhp, &msgid);

	cbp->cb_count++;

	/*
	 * If we were given 'zpool status -x', only report those pools with
	 * problems.
	 */
	if (reason == ZPOOL_STATUS_OK && cbp->cb_explain) {
		if (!cbp->cb_allpools) {
			(void) printf(gettext("pool '%s' is healthy\n"),
			    zpool_get_name(zhp));
			if (cbp->cb_first)
				cbp->cb_first = B_FALSE;
		}
		return (0);
	}

	if (cbp->cb_first)
		cbp->cb_first = B_FALSE;
	else
		(void) printf("\n");

	verify(nvlist_lookup_nvlist(config, ZPOOL_CONFIG_VDEV_TREE,
	    &nvroot) == 0);
	verify(nvlist_lookup_uint64_array(nvroot, ZPOOL_CONFIG_VDEV_STATS,
	    (uint64_t **)&vs, &c) == 0);
	health = zpool_state_to_name(vs->vs_state, vs->vs_aux);

	(void) printf(gettext("  pool: %s\n"), zpool_get_name(zhp));
	(void) printf(gettext(" state: %s\n"), health);

	switch (reason) {
	case ZPOOL_STATUS_MISSING_DEV_R:
		(void) printf(gettext("status: One or more devices could not "
		    "be opened.  Sufficient replicas exist for\n\tthe pool to "
		    "continue functioning in a degraded state.\n"));
		(void) printf(gettext("action: Attach the missing device and "
		    "online it using 'zpool online'.\n"));
		break;

	case ZPOOL_STATUS_MISSING_DEV_NR:
		(void) printf(gettext("status: One or more devices could not "
		    "be opened.  There are insufficient\n\treplicas for the "
		    "pool to continue functioning.\n"));
		(void) printf(gettext("action: Attach the missing device and "
		    "online it using 'zpool online'.\n"));
		break;

	case ZPOOL_STATUS_CORRUPT_LABEL_R:
		(void) printf(gettext("status: One or more devices could not "
		    "be used because the label is missing or\n\tinvalid.  "
		    "Sufficient replicas exist for the pool to continue\n\t"
		    "functioning in a degraded state.\n"));
		(void) printf(gettext("action: Replace the device using "
		    "'zpool replace'.\n"));
		break;

	case ZPOOL_STATUS_CORRUPT_LABEL_NR:
		(void) printf(gettext("status: One or more devices could not "
		    "be used because the label is missing \n\tor invalid.  "
		    "There are insufficient replicas for the pool to "
		    "continue\n\tfunctioning.\n"));
		zpool_explain_recover(zpool_get_handle(zhp),
		    zpool_get_name(zhp), reason, config);
		break;

	case ZPOOL_STATUS_FAILING_DEV:
		(void) printf(gettext("status: One or more devices has "
		    "experienced an unrecoverable error.  An\n\tattempt was "
		    "made to correct the error.  Applications are "
		    "unaffected.\n"));
		(void) printf(gettext("action: Determine if the device needs "
		    "to be replaced, and clear the errors\n\tusing "
		    "'zpool clear' or replace the device with 'zpool "
		    "replace'.\n"));
		break;

	case ZPOOL_STATUS_OFFLINE_DEV:
		(void) printf(gettext("status: One or more devices has "
		    "been taken offline by the administrator.\n\tSufficient "
		    "replicas exist for the pool to continue functioning in "
		    "a\n\tdegraded state.\n"));
		(void) printf(gettext("action: Online the device using "
		    "'zpool online' or replace the device with\n\t'zpool "
		    "replace'.\n"));
		break;

	case ZPOOL_STATUS_REMOVED_DEV:
		(void) printf(gettext("status: One or more devices has "
		    "been removed by the administrator.\n\tSufficient "
		    "replicas exist for the pool to continue functioning in "
		    "a\n\tdegraded state.\n"));
		(void) printf(gettext("action: Online the device using "
		    "'zpool online' or replace the device with\n\t'zpool "
		    "replace'.\n"));
		break;

	case ZPOOL_STATUS_RESILVERING:
		(void) printf(gettext("status: One or more devices is "
		    "currently being resilvered.  The pool will\n\tcontinue "
		    "to function, possibly in a degraded state.\n"));
		(void) printf(gettext("action: Wait for the resilver to "
		    "complete.\n"));
		break;

	case ZPOOL_STATUS_CORRUPT_DATA:
		(void) printf(gettext("status: One or more devices has "
		    "experienced an error resulting in data\n\tcorruption.  "
		    "Applications may be affected.\n"));
		(void) printf(gettext("action: Restore the file in question "
		    "if possible.  Otherwise restore the\n\tentire pool from "
		    "backup.\n"));
		break;

	case ZPOOL_STATUS_CORRUPT_POOL:
		(void) printf(gettext("status: The pool metadata is corrupted "
		    "and the pool cannot be opened.\n"));
		zpool_explain_recover(zpool_get_handle(zhp),
		    zpool_get_name(zhp), reason, config);
		break;

	case ZPOOL_STATUS_VERSION_OLDER:
		(void) printf(gettext("status: The pool is formatted using an "
		    "older on-disk format.  The pool can\n\tstill be used, but "
		    "some features are unavailable.\n"));
		(void) printf(gettext("action: Upgrade the pool using 'zpool "
		    "upgrade'.  Once this is done, the\n\tpool will no longer "
		    "be accessible on older software versions.\n"));
		break;

	case ZPOOL_STATUS_VERSION_NEWER:
		(void) printf(gettext("status: The pool has been upgraded to a "
		    "newer, incompatible on-disk version.\n\tThe pool cannot "
		    "be accessed on this system.\n"));
		(void) printf(gettext("action: Access the pool from a system "
		    "running more recent software, or\n\trestore the pool from "
		    "backup.\n"));
		break;

	case ZPOOL_STATUS_FAULTED_DEV_R:
		(void) printf(gettext("status: One or more devices are "
		    "faulted in response to persistent errors.\n\tSufficient "
		    "replicas exist for the pool to continue functioning "
		    "in a\n\tdegraded state.\n"));
		(void) printf(gettext("action: Replace the faulted device, "
		    "or use 'zpool clear' to mark the device\n\trepaired.\n"));
		break;

	case ZPOOL_STATUS_FAULTED_DEV_NR:
		(void) printf(gettext("status: One or more devices are "
		    "faulted in response to persistent errors.  There are "
		    "insufficient replicas for the pool to\n\tcontinue "
		    "functioning.\n"));
		(void) printf(gettext("action: Destroy and re-create the pool "
		    "from a backup source.  Manually marking the device\n"
		    "\trepaired using 'zpool clear' may allow some data "
		    "to be recovered.\n"));
		break;

	case ZPOOL_STATUS_IO_FAILURE_WAIT:
	case ZPOOL_STATUS_IO_FAILURE_CONTINUE:
		(void) printf(gettext("status: One or more devices are "
		    "faulted in response to IO failures.\n"));
		(void) printf(gettext("action: Make sure the affected devices "
		    "are connected, then run 'zpool clear'.\n"));
		break;

	case ZPOOL_STATUS_BAD_LOG:
		(void) printf(gettext("status: An intent log record "
		    "could not be read.\n"
		    "\tWaiting for adminstrator intervention to fix the "
		    "faulted pool.\n"));
		(void) printf(gettext("action: Either restore the affected "
		    "device(s) and run 'zpool online',\n"
		    "\tor ignore the intent log records by running "
		    "'zpool clear'.\n"));
		break;

	default:
		/*
		 * The remaining errors can't actually be generated, yet.
		 */
		assert(reason == ZPOOL_STATUS_OK);
	}

	if (msgid != NULL)
		(void) printf(gettext("   see: http://www.sun.com/msg/%s\n"),
		    msgid);

	if (config != NULL) {
		int namewidth;
		uint64_t nerr;
		nvlist_t **spares, **l2cache;
		uint_t nspares, nl2cache;
		pool_scan_stat_t *ps = NULL;

		(void) nvlist_lookup_uint64_array(nvroot,
		    ZPOOL_CONFIG_SCAN_STATS, (uint64_t **)&ps, &c);
		print_scan_status(ps);

		namewidth = max_width(zhp, nvroot, 0, 0);
		if (namewidth < 10)
			namewidth = 10;

		(void) printf(gettext("config:\n\n"));
		(void) printf(gettext("\t%-*s  %-8s %5s %5s %5s\n"), namewidth,
		    "NAME", "STATE", "READ", "WRITE", "CKSUM");
		print_status_config(zhp, zpool_get_name(zhp), nvroot,
		    namewidth, 0, B_FALSE);

		if (num_logs(nvroot) > 0)
			print_logs(zhp, nvroot, namewidth, B_TRUE);
		if (nvlist_lookup_nvlist_array(nvroot, ZPOOL_CONFIG_L2CACHE,
		    &l2cache, &nl2cache) == 0)
			print_l2cache(zhp, l2cache, nl2cache, namewidth);

		if (nvlist_lookup_nvlist_array(nvroot, ZPOOL_CONFIG_SPARES,
		    &spares, &nspares) == 0)
			print_spares(zhp, spares, nspares, namewidth);

		if (nvlist_lookup_uint64(config, ZPOOL_CONFIG_ERRCOUNT,
		    &nerr) == 0) {
			nvlist_t *nverrlist = NULL;

			/*
			 * If the approximate error count is small, get a
			 * precise count by fetching the entire log and
			 * uniquifying the results.
			 */
			if (nerr > 0 && nerr < 100 && !cbp->cb_verbose &&
			    zpool_get_errlog(zhp, &nverrlist) == 0) {
				nvpair_t *elem;

				elem = NULL;
				nerr = 0;
				while ((elem = nvlist_next_nvpair(nverrlist,
				    elem)) != NULL) {
					nerr++;
				}
			}
			nvlist_free(nverrlist);

			(void) printf("\n");

			if (nerr == 0)
				(void) printf(gettext("errors: No known data "
				    "errors\n"));
			else if (!cbp->cb_verbose)
				(void) printf(gettext("errors: %llu data "
				    "errors, use '-v' for a list\n"),
				    (u_longlong_t)nerr);
			else
				print_error_log(zhp);
		}

		if (cbp->cb_dedup_stats)
			print_dedup_stats(config);
	} else {
		(void) printf(gettext("config: The configuration cannot be "
		    "determined.\n"));
	}

	return (0);
}

/*
 * zpool status [-vx] [-T d|u] [pool] ... [interval [count]]
 *
 *	-v	Display complete error logs
 *	-x	Display only pools with potential problems
 *	-D	Display dedup status (undocumented)
 *	-T	Display a timestamp in date(1) or Unix format
 *
 * Describes the health status of all pools or some subset.
 */
int
zpool_do_status(int argc, char **argv)
{
	int c;
	int ret;
	unsigned long interval = 0, count = 0;
	status_cbdata_t cb = { 0 };

	/* check options */
	while ((c = getopt(argc, argv, "vxDT:")) != -1) {
		switch (c) {
		case 'v':
			cb.cb_verbose = B_TRUE;
			break;
		case 'x':
			cb.cb_explain = B_TRUE;
			break;
		case 'D':
			cb.cb_dedup_stats = B_TRUE;
			break;
		case 'T':
			get_timestamp_arg(*optarg);
			break;
		case '?':
			(void) fprintf(stderr, gettext("invalid option '%c'\n"),
			    optopt);
			usage(B_FALSE);
		}
	}

	argc -= optind;
	argv += optind;

	get_interval_count(&argc, argv, &interval, &count);

	if (argc == 0)
		cb.cb_allpools = B_TRUE;

	cb.cb_first = B_TRUE;

	for (;;) {
		if (timestamp_fmt != NODATE)
			print_timestamp(timestamp_fmt);

		ret = for_each_pool(argc, argv, B_TRUE, NULL,
		    status_callback, &cb);

		if (argc == 0 && cb.cb_count == 0)
			(void) printf(gettext("no pools available\n"));
		else if (cb.cb_explain && cb.cb_first && cb.cb_allpools)
			(void) printf(gettext("all pools are healthy\n"));

		if (ret != 0)
			return (ret);

		if (interval == 0)
			break;

		if (count != 0 && --count == 0)
			break;

		(void) sleep(interval);
	}

	return (0);
}

typedef struct upgrade_cbdata {
	int	cb_all;
	int	cb_first;
	int	cb_newer;
	int	cb_argc;
	uint64_t cb_version;
	char	**cb_argv;
} upgrade_cbdata_t;

static int
upgrade_cb(zpool_handle_t *zhp, void *arg)
{
	upgrade_cbdata_t *cbp = arg;
	nvlist_t *config;
	uint64_t version;
	int ret = 0;

	config = zpool_get_config(zhp, NULL);
	verify(nvlist_lookup_uint64(config, ZPOOL_CONFIG_VERSION,
	    &version) == 0);

	if (!cbp->cb_newer && version < SPA_VERSION) {
		if (!cbp->cb_all) {
			if (cbp->cb_first) {
				(void) printf(gettext("The following pools are "
				    "out of date, and can be upgraded.  After "
				    "being\nupgraded, these pools will no "
				    "longer be accessible by older software "
				    "versions.\n\n"));
				(void) printf(gettext("VER  POOL\n"));
				(void) printf(gettext("---  ------------\n"));
				cbp->cb_first = B_FALSE;
			}

			(void) printf("%2llu   %s\n", (u_longlong_t)version,
			    zpool_get_name(zhp));
		} else {
			cbp->cb_first = B_FALSE;
			ret = zpool_upgrade(zhp, cbp->cb_version);
			if (!ret) {
				(void) printf(gettext("Successfully upgraded "
				    "'%s'\n\n"), zpool_get_name(zhp));
			}
		}
	} else if (cbp->cb_newer && version > SPA_VERSION) {
		assert(!cbp->cb_all);

		if (cbp->cb_first) {
			(void) printf(gettext("The following pools are "
			    "formatted using a newer software version and\n"
			    "cannot be accessed on the current system.\n\n"));
			(void) printf(gettext("VER  POOL\n"));
			(void) printf(gettext("---  ------------\n"));
			cbp->cb_first = B_FALSE;
		}

		(void) printf("%2llu   %s\n", (u_longlong_t)version,
		    zpool_get_name(zhp));
	}

	zpool_close(zhp);
	return (ret);
}

/* ARGSUSED */
static int
upgrade_one(zpool_handle_t *zhp, void *data)
{
	upgrade_cbdata_t *cbp = data;
	uint64_t cur_version;
	int ret;

	if (strcmp("log", zpool_get_name(zhp)) == 0) {
		(void) printf(gettext("'log' is now a reserved word\n"
		    "Pool 'log' must be renamed using export and import"
		    " to upgrade.\n"));
		return (1);
	}

	cur_version = zpool_get_prop_int(zhp, ZPOOL_PROP_VERSION, NULL);
	if (cur_version > cbp->cb_version) {
		(void) printf(gettext("Pool '%s' is already formatted "
		    "using more current version '%llu'.\n"),
		    zpool_get_name(zhp), (u_longlong_t) cur_version);
		return (0);
	}
	if (cur_version == cbp->cb_version) {
		(void) printf(gettext("Pool '%s' is already formatted "
		    "using the current version.\n"), zpool_get_name(zhp));
		return (0);
	}

	ret = zpool_upgrade(zhp, cbp->cb_version);

	if (!ret) {
		(void) printf(gettext("Successfully upgraded '%s' "
		    "from version %llu to version %llu\n\n"),
		    zpool_get_name(zhp), (u_longlong_t)cur_version,
		    (u_longlong_t)cbp->cb_version);
	}

	return (ret != 0);
}

/*
 * zpool upgrade
 * zpool upgrade -v
 * zpool upgrade [-V version] <-a | pool ...>
 *
 * With no arguments, display downrev'd ZFS pool available for upgrade.
 * Individual pools can be upgraded by specifying the pool, and '-a' will
 * upgrade all pools.
 */
int
zpool_do_upgrade(int argc, char **argv)
{
	int c;
	upgrade_cbdata_t cb = { 0 };
	int ret = 0;
	boolean_t showversions = B_FALSE;
	char *end;


	/* check options */
	while ((c = getopt(argc, argv, ":avV:")) != -1) {
		switch (c) {
		case 'a':
			cb.cb_all = B_TRUE;
			break;
		case 'v':
			showversions = B_TRUE;
			break;
		case 'V':
			cb.cb_version = strtoll(optarg, &end, 10);
			if (*end != '\0' || cb.cb_version > SPA_VERSION ||
			    cb.cb_version < SPA_VERSION_1) {
				(void) fprintf(stderr,
				    gettext("invalid version '%s'\n"), optarg);
				usage(B_FALSE);
			}
			break;
		case ':':
			(void) fprintf(stderr, gettext("missing argument for "
			    "'%c' option\n"), optopt);
			usage(B_FALSE);
			break;
		case '?':
			(void) fprintf(stderr, gettext("invalid option '%c'\n"),
			    optopt);
			usage(B_FALSE);
		}
	}

	cb.cb_argc = argc;
	cb.cb_argv = argv;
	argc -= optind;
	argv += optind;

	if (cb.cb_version == 0) {
		cb.cb_version = SPA_VERSION;
	} else if (!cb.cb_all && argc == 0) {
		(void) fprintf(stderr, gettext("-V option is "
		    "incompatible with other arguments\n"));
		usage(B_FALSE);
	}

	if (showversions) {
		if (cb.cb_all || argc != 0) {
			(void) fprintf(stderr, gettext("-v option is "
			    "incompatible with other arguments\n"));
			usage(B_FALSE);
		}
	} else if (cb.cb_all) {
		if (argc != 0) {
			(void) fprintf(stderr, gettext("-a option should not "
			    "be used along with a pool name\n"));
			usage(B_FALSE);
		}
	}

	(void) printf(gettext("This system is currently running "
	    "ZFS pool version %llu.\n\n"), SPA_VERSION);
	cb.cb_first = B_TRUE;
	if (showversions) {
		(void) printf(gettext("The following versions are "
		    "supported:\n\n"));
		(void) printf(gettext("VER  DESCRIPTION\n"));
		(void) printf("---  -----------------------------------------"
		    "---------------\n");
		(void) printf(gettext(" 1   Initial ZFS version\n"));
		(void) printf(gettext(" 2   Ditto blocks "
		    "(replicated metadata)\n"));
		(void) printf(gettext(" 3   Hot spares and double parity "
		    "RAID-Z\n"));
		(void) printf(gettext(" 4   zpool history\n"));
		(void) printf(gettext(" 5   Compression using the gzip "
		    "algorithm\n"));
		(void) printf(gettext(" 6   bootfs pool property\n"));
		(void) printf(gettext(" 7   Separate intent log devices\n"));
		(void) printf(gettext(" 8   Delegated administration\n"));
		(void) printf(gettext(" 9   refquota and refreservation "
		    "properties\n"));
		(void) printf(gettext(" 10  Cache devices\n"));
		(void) printf(gettext(" 11  Improved scrub performance\n"));
		(void) printf(gettext(" 12  Snapshot properties\n"));
		(void) printf(gettext(" 13  snapused property\n"));
		(void) printf(gettext(" 14  passthrough-x aclinherit\n"));
		(void) printf(gettext(" 15  user/group space accounting\n"));
		(void) printf(gettext(" 16  stmf property support\n"));
		(void) printf(gettext(" 17  Triple-parity RAID-Z\n"));
		(void) printf(gettext(" 18  Snapshot user holds\n"));
		(void) printf(gettext(" 19  Log device removal\n"));
		(void) printf(gettext(" 20  Compression using zle "
		    "(zero-length encoding)\n"));
		(void) printf(gettext(" 21  Deduplication\n"));
		(void) printf(gettext(" 22  Received properties\n"));
		(void) printf(gettext(" 23  Slim ZIL\n"));
		(void) printf(gettext(" 24  System attributes\n"));
		(void) printf(gettext(" 25  Improved scrub stats\n"));
		(void) printf(gettext(" 26  Improved snapshot deletion "
		    "performance\n"));
		(void) printf(gettext("\nFor more information on a particular "
		    "version, including supported releases,\n"));
		(void) printf(gettext("see the ZFS Administration Guide.\n\n"));
	} else if (argc == 0) {
		int notfound;

		ret = zpool_iter(g_zfs, upgrade_cb, &cb);
		notfound = cb.cb_first;

		if (!cb.cb_all && ret == 0) {
			if (!cb.cb_first)
				(void) printf("\n");
			cb.cb_first = B_TRUE;
			cb.cb_newer = B_TRUE;
			ret = zpool_iter(g_zfs, upgrade_cb, &cb);
			if (!cb.cb_first) {
				notfound = B_FALSE;
				(void) printf("\n");
			}
		}

		if (ret == 0) {
			if (notfound)
				(void) printf(gettext("All pools are formatted "
				    "using this version.\n"));
			else if (!cb.cb_all)
				(void) printf(gettext("Use 'zpool upgrade -v' "
				    "for a list of available versions and "
				    "their associated\nfeatures.\n"));
		}
	} else {
		ret = for_each_pool(argc, argv, B_FALSE, NULL,
		    upgrade_one, &cb);
	}

	return (ret);
}

typedef struct hist_cbdata {
	boolean_t first;
	int longfmt;
	int internal;
} hist_cbdata_t;

/*
 * Print out the command history for a specific pool.
 */
static int
get_history_one(zpool_handle_t *zhp, void *data)
{
	nvlist_t *nvhis;
	nvlist_t **records;
	uint_t numrecords;
	char *cmdstr;
	char *pathstr;
	uint64_t dst_time;
	time_t tsec;
	struct tm t;
	char tbuf[30];
	int ret, i;
	uint64_t who;
	struct passwd *pwd;
	char *hostname;
	char *zonename;
	char internalstr[MAXPATHLEN];
	hist_cbdata_t *cb = (hist_cbdata_t *)data;
	uint64_t txg;
	uint64_t ievent;

	cb->first = B_FALSE;

	(void) printf(gettext("History for '%s':\n"), zpool_get_name(zhp));

	if ((ret = zpool_get_history(zhp, &nvhis)) != 0)
		return (ret);

	verify(nvlist_lookup_nvlist_array(nvhis, ZPOOL_HIST_RECORD,
	    &records, &numrecords) == 0);
	for (i = 0; i < numrecords; i++) {
		if (nvlist_lookup_uint64(records[i], ZPOOL_HIST_TIME,
		    &dst_time) != 0)
			continue;

		/* is it an internal event or a standard event? */
		if (nvlist_lookup_string(records[i], ZPOOL_HIST_CMD,
		    &cmdstr) != 0) {
			if (cb->internal == 0)
				continue;

			if (nvlist_lookup_uint64(records[i],
			    ZPOOL_HIST_INT_EVENT, &ievent) != 0)
				continue;
			verify(nvlist_lookup_uint64(records[i],
			    ZPOOL_HIST_TXG, &txg) == 0);
			verify(nvlist_lookup_string(records[i],
			    ZPOOL_HIST_INT_STR, &pathstr) == 0);
			if (ievent >= LOG_END)
				continue;
			(void) snprintf(internalstr,
			    sizeof (internalstr),
<<<<<<< HEAD
			    "[internal %s txg:%llu] %s",
			    hist_event_table[ievent], (u_longlong_t)txg,
=======
			    "[internal %s txg:%lld] %s",
			    zfs_history_event_names[ievent], txg,
>>>>>>> 957b7b41
			    pathstr);
			cmdstr = internalstr;
		}
		tsec = dst_time;
		(void) localtime_r(&tsec, &t);
		(void) strftime(tbuf, sizeof (tbuf), "%F.%T", &t);
		(void) printf("%s %s", tbuf, cmdstr);

		if (!cb->longfmt) {
			(void) printf("\n");
			continue;
		}
		(void) printf(" [");
		if (nvlist_lookup_uint64(records[i],
		    ZPOOL_HIST_WHO, &who) == 0) {
			pwd = getpwuid((uid_t)who);
			if (pwd)
				(void) printf("user %s on",
				    pwd->pw_name);
			else
				(void) printf("user %d on",
				    (int)who);
		} else {
			(void) printf(gettext("no info]\n"));
			continue;
		}
		if (nvlist_lookup_string(records[i],
		    ZPOOL_HIST_HOST, &hostname) == 0) {
			(void) printf(" %s", hostname);
		}
		if (nvlist_lookup_string(records[i],
		    ZPOOL_HIST_ZONE, &zonename) == 0) {
			(void) printf(":%s", zonename);
		}

		(void) printf("]");
		(void) printf("\n");
	}
	(void) printf("\n");
	nvlist_free(nvhis);

	return (ret);
}

/*
 * zpool history <pool>
 *
 * Displays the history of commands that modified pools.
 */


int
zpool_do_history(int argc, char **argv)
{
	hist_cbdata_t cbdata = { 0 };
	int ret;
	int c;

	cbdata.first = B_TRUE;
	/* check options */
	while ((c = getopt(argc, argv, "li")) != -1) {
		switch (c) {
		case 'l':
			cbdata.longfmt = 1;
			break;
		case 'i':
			cbdata.internal = 1;
			break;
		case '?':
			(void) fprintf(stderr, gettext("invalid option '%c'\n"),
			    optopt);
			usage(B_FALSE);
		}
	}
	argc -= optind;
	argv += optind;

	ret = for_each_pool(argc, argv, B_FALSE,  NULL, get_history_one,
	    &cbdata);

	if (argc == 0 && cbdata.first == B_TRUE) {
		(void) printf(gettext("no pools available\n"));
		return (0);
	}

	return (ret);
}

static int
get_callback(zpool_handle_t *zhp, void *data)
{
	zprop_get_cbdata_t *cbp = (zprop_get_cbdata_t *)data;
	char value[MAXNAMELEN];
	zprop_source_t srctype;
	zprop_list_t *pl;

	for (pl = cbp->cb_proplist; pl != NULL; pl = pl->pl_next) {

		/*
		 * Skip the special fake placeholder. This will also skip
		 * over the name property when 'all' is specified.
		 */
		if (pl->pl_prop == ZPOOL_PROP_NAME &&
		    pl == cbp->cb_proplist)
			continue;

		if (zpool_get_prop(zhp, pl->pl_prop,
		    value, sizeof (value), &srctype) != 0)
			continue;

		zprop_print_one_property(zpool_get_name(zhp), cbp,
		    zpool_prop_to_name(pl->pl_prop), value, srctype, NULL,
		    NULL);
	}
	return (0);
}

int
zpool_do_get(int argc, char **argv)
{
	zprop_get_cbdata_t cb = { 0 };
	zprop_list_t fake_name = { 0 };
	int ret;

	if (argc < 3)
		usage(B_FALSE);

	cb.cb_first = B_TRUE;
	cb.cb_sources = ZPROP_SRC_ALL;
	cb.cb_columns[0] = GET_COL_NAME;
	cb.cb_columns[1] = GET_COL_PROPERTY;
	cb.cb_columns[2] = GET_COL_VALUE;
	cb.cb_columns[3] = GET_COL_SOURCE;
	cb.cb_type = ZFS_TYPE_POOL;

	if (zprop_get_list(g_zfs, argv[1],  &cb.cb_proplist,
	    ZFS_TYPE_POOL) != 0)
		usage(B_FALSE);

	if (cb.cb_proplist != NULL) {
		fake_name.pl_prop = ZPOOL_PROP_NAME;
		fake_name.pl_width = strlen(gettext("NAME"));
		fake_name.pl_next = cb.cb_proplist;
		cb.cb_proplist = &fake_name;
	}

	ret = for_each_pool(argc - 2, argv + 2, B_TRUE, &cb.cb_proplist,
	    get_callback, &cb);

	if (cb.cb_proplist == &fake_name)
		zprop_free_list(fake_name.pl_next);
	else
		zprop_free_list(cb.cb_proplist);

	return (ret);
}

typedef struct set_cbdata {
	char *cb_propname;
	char *cb_value;
	boolean_t cb_any_successful;
} set_cbdata_t;

int
set_callback(zpool_handle_t *zhp, void *data)
{
	int error;
	set_cbdata_t *cb = (set_cbdata_t *)data;

	error = zpool_set_prop(zhp, cb->cb_propname, cb->cb_value);

	if (!error)
		cb->cb_any_successful = B_TRUE;

	return (error);
}

int
zpool_do_set(int argc, char **argv)
{
	set_cbdata_t cb = { 0 };
	int error;

	if (argc > 1 && argv[1][0] == '-') {
		(void) fprintf(stderr, gettext("invalid option '%c'\n"),
		    argv[1][1]);
		usage(B_FALSE);
	}

	if (argc < 2) {
		(void) fprintf(stderr, gettext("missing property=value "
		    "argument\n"));
		usage(B_FALSE);
	}

	if (argc < 3) {
		(void) fprintf(stderr, gettext("missing pool name\n"));
		usage(B_FALSE);
	}

	if (argc > 3) {
		(void) fprintf(stderr, gettext("too many pool names\n"));
		usage(B_FALSE);
	}

	cb.cb_propname = argv[1];
	cb.cb_value = strchr(cb.cb_propname, '=');
	if (cb.cb_value == NULL) {
		(void) fprintf(stderr, gettext("missing value in "
		    "property=value argument\n"));
		usage(B_FALSE);
	}

	*(cb.cb_value) = '\0';
	cb.cb_value++;

	error = for_each_pool(argc - 2, argv + 2, B_TRUE, NULL,
	    set_callback, &cb);

	return (error);
}

static int
find_command_idx(char *command, int *idx)
{
	int i;

	for (i = 0; i < NCOMMAND; i++) {
		if (command_table[i].name == NULL)
			continue;

		if (strcmp(command, command_table[i].name) == 0) {
			*idx = i;
			return (0);
		}
	}
	return (1);
}

int
main(int argc, char **argv)
{
	int ret;
	int i = 0;
	char *cmdname;

	(void) setlocale(LC_ALL, "");
	(void) textdomain(TEXT_DOMAIN);

	if ((g_zfs = libzfs_init()) == NULL) {
		(void) fprintf(stderr, gettext("internal error: failed to "
		    "initialize ZFS library\n"));
		return (1);
	}

	libzfs_print_on_error(g_zfs, B_TRUE);

	opterr = 0;

	/*
	 * Make sure the user has specified some command.
	 */
	if (argc < 2) {
		(void) fprintf(stderr, gettext("missing command\n"));
		usage(B_FALSE);
	}

	cmdname = argv[1];

	/*
	 * Special case '-?'
	 */
	if (strcmp(cmdname, "-?") == 0)
		usage(B_TRUE);

	zpool_set_history_str("zpool", argc, argv, history_str);
	verify(zpool_stage_history(g_zfs, history_str) == 0);

	/*
	 * Run the appropriate command.
	 */
	if (find_command_idx(cmdname, &i) == 0) {
		current_command = &command_table[i];
		ret = command_table[i].func(argc - 1, argv + 1);
	} else if (strchr(cmdname, '=')) {
		verify(find_command_idx("set", &i) == 0);
		current_command = &command_table[i];
		ret = command_table[i].func(argc, argv);
	} else if (strcmp(cmdname, "freeze") == 0 && argc == 3) {
		/*
		 * 'freeze' is a vile debugging abomination, so we treat
		 * it as such.
		 */
		char buf[16384];
		int fd = open(ZFS_DEV, O_RDWR);
		(void) strcpy((void *)buf, argv[2]);
		return (!!ioctl(fd, ZFS_IOC_POOL_FREEZE, buf));
	} else {
		(void) fprintf(stderr, gettext("unrecognized "
		    "command '%s'\n"), cmdname);
		usage(B_FALSE);
		ret = 1;
	}

	libzfs_fini(g_zfs);

	/*
	 * The 'ZFS_ABORT' environment variable causes us to dump core on exit
	 * for the purposes of running ::findleaks.
	 */
	if (getenv("ZFS_ABORT") != NULL) {
		(void) printf("dumping core by request\n");
		abort();
	}

	return (ret);
}<|MERGE_RESOLUTION|>--- conflicted
+++ resolved
@@ -1615,11 +1615,7 @@
 	char **searchdirs = NULL;
 	int nsearch = 0;
 	int c;
-<<<<<<< HEAD
-	int err = 1;
-=======
 	int err = 0;
->>>>>>> 957b7b41
 	nvlist_t *pools = NULL;
 	boolean_t do_all = B_FALSE;
 	boolean_t do_destroyed = B_FALSE;
@@ -4113,13 +4109,8 @@
 				continue;
 			(void) snprintf(internalstr,
 			    sizeof (internalstr),
-<<<<<<< HEAD
-			    "[internal %s txg:%llu] %s",
-			    hist_event_table[ievent], (u_longlong_t)txg,
-=======
 			    "[internal %s txg:%lld] %s",
-			    zfs_history_event_names[ievent], txg,
->>>>>>> 957b7b41
+			    zfs_history_event_names[ievent], (u_longlong_t)txg,
 			    pathstr);
 			cmdstr = internalstr;
 		}
