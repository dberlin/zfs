/*
 * CDDL HEADER START
 *
 * The contents of this file are subject to the terms of the
 * Common Development and Distribution License (the "License").
 * You may not use this file except in compliance with the License.
 *
 * You can obtain a copy of the license at usr/src/OPENSOLARIS.LICENSE
 * or http://www.opensolaris.org/os/licensing.
 * See the License for the specific language governing permissions
 * and limitations under the License.
 *
 * When distributing Covered Code, include this CDDL HEADER in each
 * file and include the License file at usr/src/OPENSOLARIS.LICENSE.
 * If applicable, add the following below this CDDL HEADER, with the
 * fields enclosed by brackets "[]" replaced with your own identifying
 * information: Portions Copyright [yyyy] [name of copyright owner]
 *
 * CDDL HEADER END
 */
/*
 * Copyright (c) 2005, 2010, Oracle and/or its affiliates. All rights reserved.
 */

#ifndef	_ZFS_UTIL_H
#define	_ZFS_UTIL_H

<<<<<<< HEAD


=======
>>>>>>> 428870ff
#include <libzfs.h>

#ifdef	__cplusplus
extern "C" {
#endif

void * safe_malloc(size_t size);
void nomem(void);
libzfs_handle_t *g_zfs;

#ifdef	__cplusplus
}
#endif

#endif	/* _ZFS_UTIL_H */<|MERGE_RESOLUTION|>--- conflicted
+++ resolved
@@ -25,11 +25,6 @@
 #ifndef	_ZFS_UTIL_H
 #define	_ZFS_UTIL_H
 
-<<<<<<< HEAD
-
-
-=======
->>>>>>> 428870ff
 #include <libzfs.h>
 
 #ifdef	__cplusplus
