/*
 * CDDL HEADER START
 *
 * The contents of this file are subject to the terms of the
 * Common Development and Distribution License (the "License").
 * You may not use this file except in compliance with the License.
 *
 * You can obtain a copy of the license at usr/src/OPENSOLARIS.LICENSE
 * or http://www.opensolaris.org/os/licensing.
 * See the License for the specific language governing permissions
 * and limitations under the License.
 *
 * When distributing Covered Code, include this CDDL HEADER in each
 * file and include the License file at usr/src/OPENSOLARIS.LICENSE.
 * If applicable, add the following below this CDDL HEADER, with the
 * fields enclosed by brackets "[]" replaced with your own identifying
 * information: Portions Copyright [yyyy] [name of copyright owner]
 *
 * CDDL HEADER END
 */
/*
 * Copyright 2009 Sun Microsystems, Inc.  All rights reserved.
 * Use is subject to license terms.
 */

#include <sys/dmu.h>
#include <sys/dmu_impl.h>
#include <sys/dmu_tx.h>
#include <sys/dbuf.h>
#include <sys/dnode.h>
#include <sys/zfs_context.h>
#include <sys/dmu_objset.h>
#include <sys/dmu_traverse.h>
#include <sys/dsl_dataset.h>
#include <sys/dsl_dir.h>
#include <sys/dsl_pool.h>
#include <sys/dsl_synctask.h>
#include <sys/dsl_prop.h>
#include <sys/dmu_zfetch.h>
#include <sys/zfs_ioctl.h>
#include <sys/zap.h>
#include <sys/zio_checksum.h>
#ifdef _KERNEL
#include <sys/vmsystm.h>
#include <sys/zfs_znode.h>
#endif

const dmu_object_type_info_t dmu_ot[DMU_OT_NUMTYPES] = {
	{	byteswap_uint8_array,	TRUE,	"unallocated"		},
	{	zap_byteswap,		TRUE,	"object directory"	},
	{	byteswap_uint64_array,	TRUE,	"object array"		},
	{	byteswap_uint8_array,	TRUE,	"packed nvlist"		},
	{	byteswap_uint64_array,	TRUE,	"packed nvlist size"	},
	{	byteswap_uint64_array,	TRUE,	"bplist"		},
	{	byteswap_uint64_array,	TRUE,	"bplist header"		},
	{	byteswap_uint64_array,	TRUE,	"SPA space map header"	},
	{	byteswap_uint64_array,	TRUE,	"SPA space map"		},
	{	byteswap_uint64_array,	TRUE,	"ZIL intent log"	},
	{	dnode_buf_byteswap,	TRUE,	"DMU dnode"		},
	{	dmu_objset_byteswap,	TRUE,	"DMU objset"		},
	{	byteswap_uint64_array,	TRUE,	"DSL directory"		},
	{	zap_byteswap,		TRUE,	"DSL directory child map"},
	{	zap_byteswap,		TRUE,	"DSL dataset snap map"	},
	{	zap_byteswap,		TRUE,	"DSL props"		},
	{	byteswap_uint64_array,	TRUE,	"DSL dataset"		},
	{	zfs_znode_byteswap,	TRUE,	"ZFS znode"		},
	{	zfs_oldacl_byteswap,	TRUE,	"ZFS V0 ACL"		},
	{	byteswap_uint8_array,	FALSE,	"ZFS plain file"	},
	{	zap_byteswap,		TRUE,	"ZFS directory"		},
	{	zap_byteswap,		TRUE,	"ZFS master node"	},
	{	zap_byteswap,		TRUE,	"ZFS delete queue"	},
	{	byteswap_uint8_array,	FALSE,	"zvol object"		},
	{	zap_byteswap,		TRUE,	"zvol prop"		},
	{	byteswap_uint8_array,	FALSE,	"other uint8[]"		},
	{	byteswap_uint64_array,	FALSE,	"other uint64[]"	},
	{	zap_byteswap,		TRUE,	"other ZAP"		},
	{	zap_byteswap,		TRUE,	"persistent error log"	},
	{	byteswap_uint8_array,	TRUE,	"SPA history"		},
	{	byteswap_uint64_array,	TRUE,	"SPA history offsets"	},
	{	zap_byteswap,		TRUE,	"Pool properties"	},
	{	zap_byteswap,		TRUE,	"DSL permissions"	},
	{	zfs_acl_byteswap,	TRUE,	"ZFS ACL"		},
	{	byteswap_uint8_array,	TRUE,	"ZFS SYSACL"		},
	{	byteswap_uint8_array,	TRUE,	"FUID table"		},
	{	byteswap_uint64_array,	TRUE,	"FUID table size"	},
	{	zap_byteswap,		TRUE,	"DSL dataset next clones"},
	{	zap_byteswap,		TRUE,	"scrub work queue"	},
	{	zap_byteswap,		TRUE,	"ZFS user/group used"	},
	{	zap_byteswap,		TRUE,	"ZFS user/group quota"	},
};

int
dmu_buf_hold(objset_t *os, uint64_t object, uint64_t offset,
    void *tag, dmu_buf_t **dbp)
{
	dnode_t *dn;
	uint64_t blkid;
	dmu_buf_impl_t *db;
	int err;

	err = dnode_hold(os->os, object, FTAG, &dn);
	if (err)
		return (err);
	blkid = dbuf_whichblock(dn, offset);
	rw_enter(&dn->dn_struct_rwlock, RW_READER);
	db = dbuf_hold(dn, blkid, tag);
	rw_exit(&dn->dn_struct_rwlock);
	if (db == NULL) {
		err = EIO;
	} else {
		err = dbuf_read(db, NULL, DB_RF_CANFAIL);
		if (err) {
			dbuf_rele(db, tag);
			db = NULL;
		}
	}

	dnode_rele(dn, FTAG);
	*dbp = &db->db;
	return (err);
}

int
dmu_bonus_max(void)
{
	return (DN_MAX_BONUSLEN);
}

int
dmu_set_bonus(dmu_buf_t *db, int newsize, dmu_tx_t *tx)
{
	dnode_t *dn = ((dmu_buf_impl_t *)db)->db_dnode;

	if (dn->dn_bonus != (dmu_buf_impl_t *)db)
		return (EINVAL);
	if (newsize < 0 || newsize > db->db_size)
		return (EINVAL);
	dnode_setbonuslen(dn, newsize, tx);
	return (0);
}

/*
 * returns ENOENT, EIO, or 0.
 */
int
dmu_bonus_hold(objset_t *os, uint64_t object, void *tag, dmu_buf_t **dbp)
{
	dnode_t *dn;
	dmu_buf_impl_t *db;
	int error;

	error = dnode_hold(os->os, object, FTAG, &dn);
	if (error)
		return (error);

	rw_enter(&dn->dn_struct_rwlock, RW_READER);
	if (dn->dn_bonus == NULL) {
		rw_exit(&dn->dn_struct_rwlock);
		rw_enter(&dn->dn_struct_rwlock, RW_WRITER);
		if (dn->dn_bonus == NULL)
			dbuf_create_bonus(dn);
	}
	db = dn->dn_bonus;
	rw_exit(&dn->dn_struct_rwlock);

	/* as long as the bonus buf is held, the dnode will be held */
	if (refcount_add(&db->db_holds, tag) == 1)
		VERIFY(dnode_add_ref(dn, db));

	dnode_rele(dn, FTAG);

	VERIFY(0 == dbuf_read(db, NULL, DB_RF_MUST_SUCCEED));

	*dbp = &db->db;
	return (0);
}

/*
 * Note: longer-term, we should modify all of the dmu_buf_*() interfaces
 * to take a held dnode rather than <os, object> -- the lookup is wasteful,
 * and can induce severe lock contention when writing to several files
 * whose dnodes are in the same block.
 */
static int
dmu_buf_hold_array_by_dnode(dnode_t *dn, uint64_t offset, uint64_t length,
    int rd, void *tag, int *numbufsp, dmu_buf_t ***dbpp, uint32_t flags)
{
	dsl_pool_t *dp = NULL;
	dmu_buf_t **dbp;
	uint64_t blkid, nblks, i;
	uint32_t dbuf_flags;
	int err;
	zio_t *zio;
	hrtime_t start = 0;

	ASSERT(length <= DMU_MAX_ACCESS);

	dbuf_flags = DB_RF_CANFAIL | DB_RF_NEVERWAIT;
	if (flags & DMU_READ_NO_PREFETCH || length > zfetch_array_rd_sz)
		dbuf_flags |= DB_RF_NOPREFETCH;

	rw_enter(&dn->dn_struct_rwlock, RW_READER);
	if (dn->dn_datablkshift) {
		int blkshift = dn->dn_datablkshift;
		nblks = (P2ROUNDUP(offset+length, 1ULL<<blkshift) -
		    P2ALIGN(offset, 1ULL<<blkshift)) >> blkshift;
	} else {
		if (offset + length > dn->dn_datablksz) {
			zfs_panic_recover("zfs: accessing past end of object "
			    "%llx/%llx (size=%u access=%llu+%llu)",
			    (longlong_t)dn->dn_objset->
			    os_dsl_dataset->ds_object,
			    (longlong_t)dn->dn_object, dn->dn_datablksz,
			    (longlong_t)offset, (longlong_t)length);
			return (EIO);
		}
		nblks = 1;
	}
	dbp = kmem_zalloc(sizeof (dmu_buf_t *) * nblks, KM_SLEEP);

	if (dn->dn_objset->os_dsl_dataset)
		dp = dn->dn_objset->os_dsl_dataset->ds_dir->dd_pool;
	if (dp && dsl_pool_sync_context(dp))
		start = gethrtime();
	zio = zio_root(dn->dn_objset->os_spa, NULL, NULL, ZIO_FLAG_CANFAIL);
	blkid = dbuf_whichblock(dn, offset);
	for (i = 0; i < nblks; i++) {
		dmu_buf_impl_t *db = dbuf_hold(dn, blkid+i, tag);
		if (db == NULL) {
			rw_exit(&dn->dn_struct_rwlock);
			dmu_buf_rele_array(dbp, nblks, tag);
			zio_nowait(zio);
			return (EIO);
		}
		/* initiate async i/o */
		if (rd) {
			rw_exit(&dn->dn_struct_rwlock);
			(void) dbuf_read(db, zio, dbuf_flags);
			rw_enter(&dn->dn_struct_rwlock, RW_READER);
		}
		dbp[i] = &db->db;
	}
	rw_exit(&dn->dn_struct_rwlock);

	/* wait for async i/o */
	err = zio_wait(zio);
	/* track read overhead when we are in sync context */
	if (dp && dsl_pool_sync_context(dp))
		dp->dp_read_overhead += gethrtime() - start;
	if (err) {
		dmu_buf_rele_array(dbp, nblks, tag);
		return (err);
	}

	/* wait for other io to complete */
	if (rd) {
		for (i = 0; i < nblks; i++) {
			dmu_buf_impl_t *db = (dmu_buf_impl_t *)dbp[i];
			mutex_enter(&db->db_mtx);
			while (db->db_state == DB_READ ||
			    db->db_state == DB_FILL)
				cv_wait(&db->db_changed, &db->db_mtx);
			if (db->db_state == DB_UNCACHED)
				err = EIO;
			mutex_exit(&db->db_mtx);
			if (err) {
				dmu_buf_rele_array(dbp, nblks, tag);
				return (err);
			}
		}
	}

	*numbufsp = nblks;
	*dbpp = dbp;
	return (0);
}

static int
dmu_buf_hold_array(objset_t *os, uint64_t object, uint64_t offset,
    uint64_t length, int rd, void *tag, int *numbufsp, dmu_buf_t ***dbpp)
{
	dnode_t *dn;
	int err;

	err = dnode_hold(os->os, object, FTAG, &dn);
	if (err)
		return (err);

	err = dmu_buf_hold_array_by_dnode(dn, offset, length, rd, tag,
	    numbufsp, dbpp, DMU_READ_PREFETCH);

	dnode_rele(dn, FTAG);

	return (err);
}

int
dmu_buf_hold_array_by_bonus(dmu_buf_t *db, uint64_t offset,
    uint64_t length, int rd, void *tag, int *numbufsp, dmu_buf_t ***dbpp)
{
	dnode_t *dn = ((dmu_buf_impl_t *)db)->db_dnode;
	int err;

	err = dmu_buf_hold_array_by_dnode(dn, offset, length, rd, tag,
	    numbufsp, dbpp, DMU_READ_PREFETCH);

	return (err);
}

void
dmu_buf_rele_array(dmu_buf_t **dbp_fake, int numbufs, void *tag)
{
	int i;
	dmu_buf_impl_t **dbp = (dmu_buf_impl_t **)dbp_fake;

	if (numbufs == 0)
		return;

	for (i = 0; i < numbufs; i++) {
		if (dbp[i])
			dbuf_rele(dbp[i], tag);
	}

	kmem_free(dbp, sizeof (dmu_buf_t *) * numbufs);
}

void
dmu_prefetch(objset_t *os, uint64_t object, uint64_t offset, uint64_t len)
{
	dnode_t *dn;
	uint64_t blkid;
	int nblks, i, err;

	if (zfs_prefetch_disable)
		return;

	if (len == 0) {  /* they're interested in the bonus buffer */
		dn = os->os->os_meta_dnode;

		if (object == 0 || object >= DN_MAX_OBJECT)
			return;

		rw_enter(&dn->dn_struct_rwlock, RW_READER);
		blkid = dbuf_whichblock(dn, object * sizeof (dnode_phys_t));
		dbuf_prefetch(dn, blkid);
		rw_exit(&dn->dn_struct_rwlock);
		return;
	}

	/*
	 * XXX - Note, if the dnode for the requested object is not
	 * already cached, we will do a *synchronous* read in the
	 * dnode_hold() call.  The same is true for any indirects.
	 */
	err = dnode_hold(os->os, object, FTAG, &dn);
	if (err != 0)
		return;

	rw_enter(&dn->dn_struct_rwlock, RW_READER);
	if (dn->dn_datablkshift) {
		int blkshift = dn->dn_datablkshift;
		nblks = (P2ROUNDUP(offset+len, 1<<blkshift) -
		    P2ALIGN(offset, 1<<blkshift)) >> blkshift;
	} else {
		nblks = (offset < dn->dn_datablksz);
	}

	if (nblks != 0) {
		blkid = dbuf_whichblock(dn, offset);
		for (i = 0; i < nblks; i++)
			dbuf_prefetch(dn, blkid+i);
	}

	rw_exit(&dn->dn_struct_rwlock);

	dnode_rele(dn, FTAG);
}

static int
get_next_chunk(dnode_t *dn, uint64_t *offset, uint64_t limit)
{
	uint64_t len = *offset - limit;
	uint64_t chunk_len = dn->dn_datablksz * DMU_MAX_DELETEBLKCNT;
	uint64_t subchunk =
	    dn->dn_datablksz * EPB(dn->dn_indblkshift, SPA_BLKPTRSHIFT);

	ASSERT(limit <= *offset);

	if (len <= chunk_len) {
		*offset = limit;
		return (0);
	}

	ASSERT(ISP2(subchunk));

	while (*offset > limit) {
		uint64_t initial_offset = P2ROUNDUP(*offset, subchunk);
		uint64_t delta;
		int err;

		/* skip over allocated data */
		err = dnode_next_offset(dn,
		    DNODE_FIND_HOLE|DNODE_FIND_BACKWARDS, offset, 1, 1, 0);
		if (err == ESRCH)
			*offset = limit;
		else if (err)
			return (err);

		ASSERT3U(*offset, <=, initial_offset);
		*offset = P2ALIGN(*offset, subchunk);
		delta = initial_offset - *offset;
		if (delta >= chunk_len) {
			*offset += delta - chunk_len;
			return (0);
		}
		chunk_len -= delta;

		/* skip over unallocated data */
		err = dnode_next_offset(dn,
		    DNODE_FIND_BACKWARDS, offset, 1, 1, 0);
		if (err == ESRCH)
			*offset = limit;
		else if (err)
			return (err);

		if (*offset < limit)
			*offset = limit;
		ASSERT3U(*offset, <, initial_offset);
	}
	return (0);
}

static int
dmu_free_long_range_impl(objset_t *os, dnode_t *dn, uint64_t offset,
    uint64_t length, boolean_t free_dnode)
{
	dmu_tx_t *tx;
	uint64_t object_size, start, end, len;
	boolean_t trunc = (length == DMU_OBJECT_END);
	int align, err;

	align = 1 << dn->dn_datablkshift;
	ASSERT(align > 0);
	object_size = align == 1 ? dn->dn_datablksz :
	    (dn->dn_maxblkid + 1) << dn->dn_datablkshift;

	end = offset + length;
	if (trunc || end > object_size)
		end = object_size;
	if (end <= offset)
		return (0);
	length = end - offset;

	while (length) {
		start = end;
		/* assert(offset <= start) */
		err = get_next_chunk(dn, &start, offset);
		if (err)
			return (err);
		len = trunc ? DMU_OBJECT_END : end - start;

		tx = dmu_tx_create(os);
		dmu_tx_hold_free(tx, dn->dn_object, start, len);
		err = dmu_tx_assign(tx, TXG_WAIT);
		if (err) {
			dmu_tx_abort(tx);
			return (err);
		}

		dnode_free_range(dn, start, trunc ? -1 : len, tx);

		if (start == 0 && free_dnode) {
			ASSERT(trunc);
			dnode_free(dn, tx);
		}

		length -= end - start;

		dmu_tx_commit(tx);
		end = start;
	}
	return (0);
}

int
dmu_free_long_range(objset_t *os, uint64_t object,
    uint64_t offset, uint64_t length)
{
	dnode_t *dn;
	int err;

	err = dnode_hold(os->os, object, FTAG, &dn);
	if (err != 0)
		return (err);
	err = dmu_free_long_range_impl(os, dn, offset, length, FALSE);
	dnode_rele(dn, FTAG);
	return (err);
}

int
dmu_free_object(objset_t *os, uint64_t object)
{
	dnode_t *dn;
	dmu_tx_t *tx;
	int err;

	err = dnode_hold_impl(os->os, object, DNODE_MUST_BE_ALLOCATED,
	    FTAG, &dn);
	if (err != 0)
		return (err);
	if (dn->dn_nlevels == 1) {
		tx = dmu_tx_create(os);
		dmu_tx_hold_bonus(tx, object);
		dmu_tx_hold_free(tx, dn->dn_object, 0, DMU_OBJECT_END);
		err = dmu_tx_assign(tx, TXG_WAIT);
		if (err == 0) {
			dnode_free_range(dn, 0, DMU_OBJECT_END, tx);
			dnode_free(dn, tx);
			dmu_tx_commit(tx);
		} else {
			dmu_tx_abort(tx);
		}
	} else {
		err = dmu_free_long_range_impl(os, dn, 0, DMU_OBJECT_END, TRUE);
	}
	dnode_rele(dn, FTAG);
	return (err);
}

int
dmu_free_range(objset_t *os, uint64_t object, uint64_t offset,
    uint64_t size, dmu_tx_t *tx)
{
	dnode_t *dn;
	int err = dnode_hold(os->os, object, FTAG, &dn);
	if (err)
		return (err);
	ASSERT(offset < UINT64_MAX);
	ASSERT(size == -1ULL || size <= UINT64_MAX - offset);
	dnode_free_range(dn, offset, size, tx);
	dnode_rele(dn, FTAG);
	return (0);
}

int
dmu_read(objset_t *os, uint64_t object, uint64_t offset, uint64_t size,
    void *buf, uint32_t flags)
{
	dnode_t *dn;
	dmu_buf_t **dbp;
	int numbufs, i, err;

	err = dnode_hold(os->os, object, FTAG, &dn);
	if (err)
		return (err);

	/*
	 * Deal with odd block sizes, where there can't be data past the first
	 * block.  If we ever do the tail block optimization, we will need to
	 * handle that here as well.
	 */
	if (dn->dn_datablkshift == 0) {
		int newsz = offset > dn->dn_datablksz ? 0 :
		    MIN(size, dn->dn_datablksz - offset);
		bzero((char *)buf + newsz, size - newsz);
		size = newsz;
	}

	while (size > 0) {
		uint64_t mylen = MIN(size, DMU_MAX_ACCESS / 2);

		/*
		 * NB: we could do this block-at-a-time, but it's nice
		 * to be reading in parallel.
		 */
		err = dmu_buf_hold_array_by_dnode(dn, offset, mylen,
		    TRUE, FTAG, &numbufs, &dbp, flags);
		if (err)
			break;

		for (i = 0; i < numbufs; i++) {
			int tocpy;
			int bufoff;
			dmu_buf_t *db = dbp[i];

			ASSERT(size > 0);

			bufoff = offset - db->db_offset;
			tocpy = (int)MIN(db->db_size - bufoff, size);

			if (!(flags & DMU_READ_ZEROCOPY))
				bcopy((char *)db->db_data + bufoff, buf, tocpy);

			offset += tocpy;
			size -= tocpy;
			buf = (char *)buf + tocpy;
		}
		dmu_buf_rele_array(dbp, numbufs, FTAG);
	}
	dnode_rele(dn, FTAG);
	return (err);
}

void
dmu_write_impl(objset_t *os, uint64_t object, uint64_t offset, uint64_t size,
    const void *buf, dmu_tx_t *tx, int flags)
{
	dmu_buf_t **dbp;
	int numbufs, i;

	if (size == 0)
		return;

	VERIFY(0 == dmu_buf_hold_array(os, object, offset, size,
	    FALSE, FTAG, &numbufs, &dbp));

	for (i = 0; i < numbufs; i++) {
		int tocpy;
		int bufoff;
		dmu_buf_t *db = dbp[i];

		ASSERT(size > 0);

		bufoff = offset - db->db_offset;
		tocpy = (int)MIN(db->db_size - bufoff, size);

		ASSERT(i == 0 || i == numbufs-1 || tocpy == db->db_size);

		if (tocpy == db->db_size)
			dmu_buf_will_fill(db, tx);
		else
			dmu_buf_will_dirty(db, tx);

		if (!(flags & DMU_WRITE_ZEROCOPY))
			bcopy(buf, (char *)db->db_data + bufoff, tocpy);

		if (tocpy == db->db_size)
			dmu_buf_fill_done(db, tx);

		offset += tocpy;
		size -= tocpy;
		buf = (char *)buf + tocpy;
	}
	dmu_buf_rele_array(dbp, numbufs, FTAG);
}

void
dmu_write(objset_t *os, uint64_t object, uint64_t offset, uint64_t size,
    const void *buf, dmu_tx_t *tx)
{
	dmu_write_impl(os, object, offset, size, buf, tx, 0);
}

void
dmu_prealloc(objset_t *os, uint64_t object, uint64_t offset, uint64_t size,
    dmu_tx_t *tx)
{
	dmu_buf_t **dbp;
	int numbufs, i;

	if (size == 0)
		return;

	VERIFY(0 == dmu_buf_hold_array(os, object, offset, size,
	    FALSE, FTAG, &numbufs, &dbp));

	for (i = 0; i < numbufs; i++) {
		dmu_buf_t *db = dbp[i];

		dmu_buf_will_not_fill(db, tx);
	}
	dmu_buf_rele_array(dbp, numbufs, FTAG);
}

<<<<<<< HEAD
void
dmu_write(objset_t *os, uint64_t object, uint64_t offset, uint64_t size,
    const void *buf, dmu_tx_t *tx)
{
	dmu_write_impl(os, object, offset, size, buf, tx, 0);
}

#if defined(_KERNEL) && defined(HAVE_UIO_RW)
=======
#ifdef _KERNEL
>>>>>>> 1175906f
int
dmu_read_uio(objset_t *os, uint64_t object, uio_t *uio, uint64_t size)
{
	dmu_buf_t **dbp;
	int numbufs, i, err;

	/*
	 * NB: we could do this block-at-a-time, but it's nice
	 * to be reading in parallel.
	 */
	err = dmu_buf_hold_array(os, object, uio->uio_loffset, size, TRUE, FTAG,
	    &numbufs, &dbp);
	if (err)
		return (err);

	for (i = 0; i < numbufs; i++) {
		int tocpy;
		int bufoff;
		dmu_buf_t *db = dbp[i];

		ASSERT(size > 0);

		bufoff = uio->uio_loffset - db->db_offset;
		tocpy = (int)MIN(db->db_size - bufoff, size);

		err = uiomove((char *)db->db_data + bufoff, tocpy,
		    UIO_READ, uio);
		if (err)
			break;

		size -= tocpy;
	}
	dmu_buf_rele_array(dbp, numbufs, FTAG);

	return (err);
}

int
dmu_write_uio(objset_t *os, uint64_t object, uio_t *uio, uint64_t size,
    dmu_tx_t *tx)
{
	dmu_buf_t **dbp;
	int numbufs, i;
	int err = 0;

	if (size == 0)
		return (0);

	err = dmu_buf_hold_array(os, object, uio->uio_loffset, size,
	    FALSE, FTAG, &numbufs, &dbp);
	if (err)
		return (err);

	for (i = 0; i < numbufs; i++) {
		int tocpy;
		int bufoff;
		dmu_buf_t *db = dbp[i];

		ASSERT(size > 0);

		bufoff = uio->uio_loffset - db->db_offset;
		tocpy = (int)MIN(db->db_size - bufoff, size);

		ASSERT(i == 0 || i == numbufs-1 || tocpy == db->db_size);

		if (tocpy == db->db_size)
			dmu_buf_will_fill(db, tx);
		else
			dmu_buf_will_dirty(db, tx);

		/*
		 * XXX uiomove could block forever (eg. nfs-backed
		 * pages).  There needs to be a uiolockdown() function
		 * to lock the pages in memory, so that uiomove won't
		 * block.
		 */
		err = uiomove((char *)db->db_data + bufoff, tocpy,
		    UIO_WRITE, uio);

		if (tocpy == db->db_size)
			dmu_buf_fill_done(db, tx);

		if (err)
			break;

		size -= tocpy;
	}
	dmu_buf_rele_array(dbp, numbufs, FTAG);
	return (err);
}

int
dmu_write_pages(objset_t *os, uint64_t object, uint64_t offset, uint64_t size,
    page_t *pp, dmu_tx_t *tx)
{
	dmu_buf_t **dbp;
	int numbufs, i;
	int err;

	if (size == 0)
		return (0);

	err = dmu_buf_hold_array(os, object, offset, size,
	    FALSE, FTAG, &numbufs, &dbp);
	if (err)
		return (err);

	for (i = 0; i < numbufs; i++) {
		int tocpy, copied, thiscpy;
		int bufoff;
		dmu_buf_t *db = dbp[i];
		caddr_t va;

		ASSERT(size > 0);
		ASSERT3U(db->db_size, >=, PAGESIZE);

		bufoff = offset - db->db_offset;
		tocpy = (int)MIN(db->db_size - bufoff, size);

		ASSERT(i == 0 || i == numbufs-1 || tocpy == db->db_size);

		if (tocpy == db->db_size)
			dmu_buf_will_fill(db, tx);
		else
			dmu_buf_will_dirty(db, tx);

		for (copied = 0; copied < tocpy; copied += PAGESIZE) {
			ASSERT3U(pp->p_offset, ==, db->db_offset + bufoff);
			thiscpy = MIN(PAGESIZE, tocpy - copied);
			va = zfs_map_page(pp, S_READ);
			bcopy(va, (char *)db->db_data + bufoff, thiscpy);
			zfs_unmap_page(pp, va);
			pp = pp->p_next;
			bufoff += PAGESIZE;
		}

		if (tocpy == db->db_size)
			dmu_buf_fill_done(db, tx);

		if (err)
			break;

		offset += tocpy;
		size -= tocpy;
	}
	dmu_buf_rele_array(dbp, numbufs, FTAG);
	return (err);
}
#endif

/*
 * Allocate a loaned anonymous arc buffer.
 */
arc_buf_t *
dmu_request_arcbuf(dmu_buf_t *handle, int size)
{
	dnode_t *dn = ((dmu_buf_impl_t *)handle)->db_dnode;

	return (arc_loan_buf(dn->dn_objset->os_spa, size));
}

/*
 * Free a loaned arc buffer.
 */
void
dmu_return_arcbuf(arc_buf_t *buf)
{
	arc_return_buf(buf, FTAG);
	VERIFY(arc_buf_remove_ref(buf, FTAG) == 1);
}

/*
 * When possible directly assign passed loaned arc buffer to a dbuf.
 * If this is not possible copy the contents of passed arc buf via
 * dmu_write().
 */
void
dmu_assign_arcbuf(dmu_buf_t *handle, uint64_t offset, arc_buf_t *buf,
    dmu_tx_t *tx)
{
	dnode_t *dn = ((dmu_buf_impl_t *)handle)->db_dnode;
	dmu_buf_impl_t *db;
	uint32_t blksz = (uint32_t)arc_buf_size(buf);
	uint64_t blkid;

	rw_enter(&dn->dn_struct_rwlock, RW_READER);
	blkid = dbuf_whichblock(dn, offset);
	VERIFY((db = dbuf_hold(dn, blkid, FTAG)) != NULL);
	rw_exit(&dn->dn_struct_rwlock);

	if (offset == db->db.db_offset && blksz == db->db.db_size) {
		dbuf_assign_arcbuf(db, buf, tx);
		dbuf_rele(db, FTAG);
	} else {
		dbuf_rele(db, FTAG);
		ASSERT(dn->dn_objset->os.os == dn->dn_objset);
		dmu_write(&dn->dn_objset->os, dn->dn_object, offset, blksz,
		    buf->b_data, tx);
		dmu_return_arcbuf(buf);
	}
}

typedef struct {
	dbuf_dirty_record_t	*dr;
	dmu_sync_cb_t		*done;
	void			*arg;
} dmu_sync_arg_t;

/* ARGSUSED */
static void
dmu_sync_ready(zio_t *zio, arc_buf_t *buf, void *varg)
{
	blkptr_t *bp = zio->io_bp;

	if (!BP_IS_HOLE(bp)) {
		ASSERT(BP_GET_TYPE(bp) == ((dmu_sync_arg_t *)
		       varg)->dr->dr_dbuf->db_dnode->dn_type);
		ASSERT(BP_GET_LEVEL(bp) == 0);
		bp->blk_fill = 1;
	}
}

/* ARGSUSED */
static void
dmu_sync_done(zio_t *zio, arc_buf_t *buf, void *varg)
{
	dmu_sync_arg_t *in = varg;
	dbuf_dirty_record_t *dr = in->dr;
	dmu_buf_impl_t *db = dr->dr_dbuf;
	dmu_sync_cb_t *done = in->done;

	mutex_enter(&db->db_mtx);
	ASSERT(dr->dt.dl.dr_override_state == DR_IN_DMU_SYNC);
	dr->dt.dl.dr_overridden_by = *zio->io_bp; /* structure assignment */
	dr->dt.dl.dr_override_state = DR_OVERRIDDEN;
	cv_broadcast(&db->db_changed);
	mutex_exit(&db->db_mtx);

	if (done)
		done(&(db->db), in->arg);

	kmem_free(in, sizeof (dmu_sync_arg_t));
}

/*
 * Intent log support: sync the block associated with db to disk.
 * N.B. and XXX: the caller is responsible for making sure that the
 * data isn't changing while dmu_sync() is writing it.
 *
 * Return values:
 *
 *	EEXIST: this txg has already been synced, so there's nothing to to.
 *		The caller should not log the write.
 *
 *	ENOENT: the block was dbuf_free_range()'d, so there's nothing to do.
 *		The caller should not log the write.
 *
 *	EALREADY: this block is already in the process of being synced.
 *		The caller should track its progress (somehow).
 *
 *	EINPROGRESS: the IO has been initiated.
 *		The caller should log this blkptr in the callback.
 *
 *	0: completed.  Sets *bp to the blkptr just written.
 *		The caller should log this blkptr immediately.
 */
int
dmu_sync(zio_t *pio, dmu_buf_t *db_fake,
    blkptr_t *bp, uint64_t txg, dmu_sync_cb_t *done, void *arg)
{
	dmu_buf_impl_t *db = (dmu_buf_impl_t *)db_fake;
	objset_impl_t *os = db->db_objset;
	dsl_pool_t *dp = os->os_dsl_dataset->ds_dir->dd_pool;
	tx_state_t *tx = &dp->dp_tx;
	dbuf_dirty_record_t *dr;
	dmu_sync_arg_t *in;
	zbookmark_t zb;
	writeprops_t wp = { 0 };
	zio_t *zio;
	int err;

	ASSERT(BP_IS_HOLE(bp));
	ASSERT(txg != 0);

	dprintf("dmu_sync txg=%llu, s,o,q %llu %llu %llu\n",
	    txg, tx->tx_synced_txg, tx->tx_open_txg, tx->tx_quiesced_txg);

	/*
	 * XXX - would be nice if we could do this without suspending...
	 */
	txg_suspend(dp);

	/*
	 * If this txg already synced, there's nothing to do.
	 */
	if (txg <= tx->tx_synced_txg) {
		txg_resume(dp);
		/*
		 * If we're running ziltest, we need the blkptr regardless.
		 */
		if (txg > spa_freeze_txg(dp->dp_spa)) {
			/* if db_blkptr == NULL, this was an empty write */
			if (db->db_blkptr)
				*bp = *db->db_blkptr; /* structure assignment */
			return (0);
		}
		return (EEXIST);
	}

	mutex_enter(&db->db_mtx);

	if (txg == tx->tx_syncing_txg) {
		while (db->db_data_pending) {
			/*
			 * IO is in-progress.  Wait for it to finish.
			 * XXX - would be nice to be able to somehow "attach"
			 * this zio to the parent zio passed in.
			 */
			cv_wait(&db->db_changed, &db->db_mtx);
			if (!db->db_data_pending &&
			    db->db_blkptr && BP_IS_HOLE(db->db_blkptr)) {
				/*
				 * IO was compressed away
				 */
				*bp = *db->db_blkptr; /* structure assignment */
				mutex_exit(&db->db_mtx);
				txg_resume(dp);
				return (0);
			}
			ASSERT(db->db_data_pending ||
			    (db->db_blkptr && db->db_blkptr->blk_birth == txg));
		}

		if (db->db_blkptr && db->db_blkptr->blk_birth == txg) {
			/*
			 * IO is already completed.
			 */
			*bp = *db->db_blkptr; /* structure assignment */
			mutex_exit(&db->db_mtx);
			txg_resume(dp);
			return (0);
		}
	}

	dr = db->db_last_dirty;
	while (dr && dr->dr_txg > txg)
		dr = dr->dr_next;
	if (dr == NULL || dr->dr_txg < txg) {
		/*
		 * This dbuf isn't dirty, must have been free_range'd.
		 * There's no need to log writes to freed blocks, so we're done.
		 */
		mutex_exit(&db->db_mtx);
		txg_resume(dp);
		return (ENOENT);
	}

	ASSERT(dr->dr_txg == txg);
	if (dr->dt.dl.dr_override_state == DR_IN_DMU_SYNC) {
		/*
		 * We have already issued a sync write for this buffer.
		 */
		mutex_exit(&db->db_mtx);
		txg_resume(dp);
		return (EALREADY);
	} else if (dr->dt.dl.dr_override_state == DR_OVERRIDDEN) {
		/*
		 * This buffer has already been synced.  It could not
		 * have been dirtied since, or we would have cleared the state.
		 */
		*bp = dr->dt.dl.dr_overridden_by; /* structure assignment */
		mutex_exit(&db->db_mtx);
		txg_resume(dp);
		return (0);
	}

	dr->dt.dl.dr_override_state = DR_IN_DMU_SYNC;
	in = kmem_alloc(sizeof (dmu_sync_arg_t), KM_SLEEP);
	in->dr = dr;
	in->done = done;
	in->arg = arg;
	mutex_exit(&db->db_mtx);
	txg_resume(dp);

	zb.zb_objset = os->os_dsl_dataset->ds_object;
	zb.zb_object = db->db.db_object;
	zb.zb_level = db->db_level;
	zb.zb_blkid = db->db_blkid;

	wp.wp_type = db->db_dnode->dn_type;
	wp.wp_level = db->db_level;
	wp.wp_copies = os->os_copies;
	wp.wp_dnchecksum = db->db_dnode->dn_checksum;
	wp.wp_oschecksum = os->os_checksum;
	wp.wp_dncompress = db->db_dnode->dn_compress;
	wp.wp_oscompress = os->os_compress;

	ASSERT(BP_IS_HOLE(bp));

	zio = arc_write(pio, os->os_spa, &wp, DBUF_IS_L2CACHEABLE(db),
	    txg, bp, dr->dt.dl.dr_data, dmu_sync_ready, dmu_sync_done, in,
	    ZIO_PRIORITY_SYNC_WRITE, ZIO_FLAG_MUSTSUCCEED, &zb);
	if (pio) {
		zio_nowait(zio);
		err = EINPROGRESS;
	} else {
		err = zio_wait(zio);
		ASSERT(err == 0);
	}
	return (err);
}

int
dmu_object_set_blocksize(objset_t *os, uint64_t object, uint64_t size, int ibs,
	dmu_tx_t *tx)
{
	dnode_t *dn;
	int err;

	err = dnode_hold(os->os, object, FTAG, &dn);
	if (err)
		return (err);
	err = dnode_set_blksz(dn, size, ibs, tx);
	dnode_rele(dn, FTAG);
	return (err);
}

void
dmu_object_set_checksum(objset_t *os, uint64_t object, uint8_t checksum,
	dmu_tx_t *tx)
{
	dnode_t *dn;

	/* XXX assumes dnode_hold will not get an i/o error */
	(void) dnode_hold(os->os, object, FTAG, &dn);
	ASSERT(checksum < ZIO_CHECKSUM_FUNCTIONS);
	dn->dn_checksum = checksum;
	dnode_setdirty(dn, tx);
	dnode_rele(dn, FTAG);
}

void
dmu_object_set_compress(objset_t *os, uint64_t object, uint8_t compress,
	dmu_tx_t *tx)
{
	dnode_t *dn;

	/* XXX assumes dnode_hold will not get an i/o error */
	(void) dnode_hold(os->os, object, FTAG, &dn);
	ASSERT(compress < ZIO_COMPRESS_FUNCTIONS);
	dn->dn_compress = compress;
	dnode_setdirty(dn, tx);
	dnode_rele(dn, FTAG);
}

int
dmu_offset_next(objset_t *os, uint64_t object, boolean_t hole, uint64_t *off)
{
	dnode_t *dn;
	int i, err;

	err = dnode_hold(os->os, object, FTAG, &dn);
	if (err)
		return (err);
	/*
	 * Sync any current changes before
	 * we go trundling through the block pointers.
	 */
	for (i = 0; i < TXG_SIZE; i++) {
		if (list_link_active(&dn->dn_dirty_link[i]))
			break;
	}
	if (i != TXG_SIZE) {
		dnode_rele(dn, FTAG);
		txg_wait_synced(dmu_objset_pool(os), 0);
		err = dnode_hold(os->os, object, FTAG, &dn);
		if (err)
			return (err);
	}

	err = dnode_next_offset(dn, (hole ? DNODE_FIND_HOLE : 0), off, 1, 1, 0);
	dnode_rele(dn, FTAG);

	return (err);
}

void
dmu_object_info_from_dnode(dnode_t *dn, dmu_object_info_t *doi)
{
	rw_enter(&dn->dn_struct_rwlock, RW_READER);
	mutex_enter(&dn->dn_mtx);

	doi->doi_data_block_size = dn->dn_datablksz;
	doi->doi_metadata_block_size = dn->dn_indblkshift ?
	    1ULL << dn->dn_indblkshift : 0;
	doi->doi_indirection = dn->dn_nlevels;
	doi->doi_checksum = dn->dn_checksum;
	doi->doi_compress = dn->dn_compress;
	doi->doi_physical_blks = (DN_USED_BYTES(dn->dn_phys) +
	    SPA_MINBLOCKSIZE/2) >> SPA_MINBLOCKSHIFT;
	doi->doi_max_block_offset = dn->dn_phys->dn_maxblkid;
	doi->doi_type = dn->dn_type;
	doi->doi_bonus_size = dn->dn_bonuslen;
	doi->doi_bonus_type = dn->dn_bonustype;

	mutex_exit(&dn->dn_mtx);
	rw_exit(&dn->dn_struct_rwlock);
}

/*
 * Get information on a DMU object.
 * If doi is NULL, just indicates whether the object exists.
 */
int
dmu_object_info(objset_t *os, uint64_t object, dmu_object_info_t *doi)
{
	dnode_t *dn;
	int err = dnode_hold(os->os, object, FTAG, &dn);

	if (err)
		return (err);

	if (doi != NULL)
		dmu_object_info_from_dnode(dn, doi);

	dnode_rele(dn, FTAG);
	return (0);
}

/*
 * As above, but faster; can be used when you have a held dbuf in hand.
 */
void
dmu_object_info_from_db(dmu_buf_t *db, dmu_object_info_t *doi)
{
	dmu_object_info_from_dnode(((dmu_buf_impl_t *)db)->db_dnode, doi);
}

/*
 * Faster still when you only care about the size.
 * This is specifically optimized for zfs_getattr().
 */
void
dmu_object_size_from_db(dmu_buf_t *db, uint32_t *blksize, u_longlong_t *nblk512)
{
	dnode_t *dn = ((dmu_buf_impl_t *)db)->db_dnode;

	*blksize = dn->dn_datablksz;
	/* add 1 for dnode space */
	*nblk512 = ((DN_USED_BYTES(dn->dn_phys) + SPA_MINBLOCKSIZE/2) >>
	    SPA_MINBLOCKSHIFT) + 1;
}

void
byteswap_uint64_array(void *vbuf, size_t size)
{
	uint64_t *buf = vbuf;
	size_t count = size >> 3;
	int i;

	ASSERT((size & 7) == 0);

	for (i = 0; i < count; i++)
		buf[i] = BSWAP_64(buf[i]);
}

void
byteswap_uint32_array(void *vbuf, size_t size)
{
	uint32_t *buf = vbuf;
	size_t count = size >> 2;
	int i;

	ASSERT((size & 3) == 0);

	for (i = 0; i < count; i++)
		buf[i] = BSWAP_32(buf[i]);
}

void
byteswap_uint16_array(void *vbuf, size_t size)
{
	uint16_t *buf = vbuf;
	size_t count = size >> 1;
	int i;

	ASSERT((size & 1) == 0);

	for (i = 0; i < count; i++)
		buf[i] = BSWAP_16(buf[i]);
}

/* ARGSUSED */
void
byteswap_uint8_array(void *vbuf, size_t size)
{
}

void
dmu_init(void)
{
	dbuf_init();
	dnode_init();
	arc_init();
	l2arc_init();
}

void
dmu_fini(void)
{
	arc_fini();
	dnode_fini();
	dbuf_fini();
	l2arc_fini();
}

#if defined(_KERNEL) && defined(HAVE_SPL)
EXPORT_SYMBOL(dmu_bonus_hold);
EXPORT_SYMBOL(dmu_free_range);
EXPORT_SYMBOL(dmu_read);
EXPORT_SYMBOL(dmu_write_impl);
EXPORT_SYMBOL(dmu_write);

/* Get information on a DMU object. */
EXPORT_SYMBOL(dmu_object_info);
EXPORT_SYMBOL(dmu_object_info_from_dnode);
EXPORT_SYMBOL(dmu_object_info_from_db);
EXPORT_SYMBOL(dmu_object_size_from_db);

EXPORT_SYMBOL(dmu_object_set_blocksize);
EXPORT_SYMBOL(dmu_object_set_checksum);
EXPORT_SYMBOL(dmu_object_set_compress);

EXPORT_SYMBOL(dmu_ot);
#endif<|MERGE_RESOLUTION|>--- conflicted
+++ resolved
@@ -672,18 +672,7 @@
 	dmu_buf_rele_array(dbp, numbufs, FTAG);
 }
 
-<<<<<<< HEAD
-void
-dmu_write(objset_t *os, uint64_t object, uint64_t offset, uint64_t size,
-    const void *buf, dmu_tx_t *tx)
-{
-	dmu_write_impl(os, object, offset, size, buf, tx, 0);
-}
-
 #if defined(_KERNEL) && defined(HAVE_UIO_RW)
-=======
-#ifdef _KERNEL
->>>>>>> 1175906f
 int
 dmu_read_uio(objset_t *os, uint64_t object, uio_t *uio, uint64_t size)
 {
