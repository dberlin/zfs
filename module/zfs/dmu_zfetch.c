/*
 * CDDL HEADER START
 *
 * The contents of this file are subject to the terms of the
 * Common Development and Distribution License (the "License").
 * You may not use this file except in compliance with the License.
 *
 * You can obtain a copy of the license at usr/src/OPENSOLARIS.LICENSE
 * or http://www.opensolaris.org/os/licensing.
 * See the License for the specific language governing permissions
 * and limitations under the License.
 *
 * When distributing Covered Code, include this CDDL HEADER in each
 * file and include the License file at usr/src/OPENSOLARIS.LICENSE.
 * If applicable, add the following below this CDDL HEADER, with the
 * fields enclosed by brackets "[]" replaced with your own identifying
 * information: Portions Copyright [yyyy] [name of copyright owner]
 *
 * CDDL HEADER END
 */
/*
 * Copyright 2009 Sun Microsystems, Inc.  All rights reserved.
 * Use is subject to license terms.
 */

<<<<<<< HEAD


=======
>>>>>>> 957b7b41
#include <sys/zfs_context.h>
#include <sys/dnode.h>
#include <sys/dmu_objset.h>
#include <sys/dmu_zfetch.h>
#include <sys/dmu.h>
#include <sys/dbuf.h>
#include <sys/kstat.h>

/*
 * I'm against tune-ables, but these should probably exist as tweakable globals
 * until we can get this working the way we want it to.
 */

int zfs_prefetch_disable = 0;

/* max # of streams per zfetch */
uint32_t	zfetch_max_streams = 8;
/* min time before stream reclaim */
uint32_t	zfetch_min_sec_reap = 2;
/* max number of blocks to fetch at a time */
uint32_t	zfetch_block_cap = 256;
/* number of bytes in a array_read at which we stop prefetching (1Mb) */
uint64_t	zfetch_array_rd_sz = 1024 * 1024;

/* forward decls for static routines */
static int		dmu_zfetch_colinear(zfetch_t *, zstream_t *);
static void		dmu_zfetch_dofetch(zfetch_t *, zstream_t *);
static uint64_t		dmu_zfetch_fetch(dnode_t *, uint64_t, uint64_t);
static uint64_t		dmu_zfetch_fetchsz(dnode_t *, uint64_t, uint64_t);
static int		dmu_zfetch_find(zfetch_t *, zstream_t *, int);
static int		dmu_zfetch_stream_insert(zfetch_t *, zstream_t *);
static zstream_t	*dmu_zfetch_stream_reclaim(zfetch_t *);
static void		dmu_zfetch_stream_remove(zfetch_t *, zstream_t *);
static int		dmu_zfetch_streams_equal(zstream_t *, zstream_t *);

typedef struct zfetch_stats {
	kstat_named_t zfetchstat_hits;
	kstat_named_t zfetchstat_misses;
	kstat_named_t zfetchstat_colinear_hits;
	kstat_named_t zfetchstat_colinear_misses;
	kstat_named_t zfetchstat_stride_hits;
	kstat_named_t zfetchstat_stride_misses;
	kstat_named_t zfetchstat_reclaim_successes;
	kstat_named_t zfetchstat_reclaim_failures;
	kstat_named_t zfetchstat_stream_resets;
	kstat_named_t zfetchstat_stream_noresets;
	kstat_named_t zfetchstat_bogus_streams;
} zfetch_stats_t;

static zfetch_stats_t zfetch_stats = {
	{ "hits",			KSTAT_DATA_UINT64 },
	{ "misses",			KSTAT_DATA_UINT64 },
	{ "colinear_hits",		KSTAT_DATA_UINT64 },
	{ "colinear_misses",		KSTAT_DATA_UINT64 },
	{ "stride_hits",		KSTAT_DATA_UINT64 },
	{ "stride_misses",		KSTAT_DATA_UINT64 },
	{ "reclaim_successes",		KSTAT_DATA_UINT64 },
	{ "reclaim_failures",		KSTAT_DATA_UINT64 },
	{ "streams_resets",		KSTAT_DATA_UINT64 },
	{ "streams_noresets",		KSTAT_DATA_UINT64 },
	{ "bogus_streams",		KSTAT_DATA_UINT64 },
};

#define	ZFETCHSTAT_INCR(stat, val) \
	atomic_add_64(&zfetch_stats.stat.value.ui64, (val));

#define	ZFETCHSTAT_BUMP(stat)		ZFETCHSTAT_INCR(stat, 1);

kstat_t		*zfetch_ksp;

/*
 * Given a zfetch structure and a zstream structure, determine whether the
 * blocks to be read are part of a co-linear pair of existing prefetch
 * streams.  If a set is found, coalesce the streams, removing one, and
 * configure the prefetch so it looks for a strided access pattern.
 *
 * In other words: if we find two sequential access streams that are
 * the same length and distance N appart, and this read is N from the
 * last stream, then we are probably in a strided access pattern.  So
 * combine the two sequential streams into a single strided stream.
 *
 * If no co-linear streams are found, return NULL.
 */
static int
dmu_zfetch_colinear(zfetch_t *zf, zstream_t *zh)
{
	zstream_t	*z_walk;
	zstream_t	*z_comp;

	if (! rw_tryenter(&zf->zf_rwlock, RW_WRITER))
		return (0);

	if (zh == NULL) {
		rw_exit(&zf->zf_rwlock);
		return (0);
	}

	for (z_walk = list_head(&zf->zf_stream); z_walk;
	    z_walk = list_next(&zf->zf_stream, z_walk)) {
		for (z_comp = list_next(&zf->zf_stream, z_walk); z_comp;
		    z_comp = list_next(&zf->zf_stream, z_comp)) {
			int64_t		diff;

			if (z_walk->zst_len != z_walk->zst_stride ||
			    z_comp->zst_len != z_comp->zst_stride) {
				continue;
			}

			diff = z_comp->zst_offset - z_walk->zst_offset;
			if (z_comp->zst_offset + diff == zh->zst_offset) {
				z_walk->zst_offset = zh->zst_offset;
				z_walk->zst_direction = diff < 0 ? -1 : 1;
				z_walk->zst_stride =
				    diff * z_walk->zst_direction;
				z_walk->zst_ph_offset =
				    zh->zst_offset + z_walk->zst_stride;
				dmu_zfetch_stream_remove(zf, z_comp);
				mutex_destroy(&z_comp->zst_lock);
				kmem_free(z_comp, sizeof (zstream_t));

				dmu_zfetch_dofetch(zf, z_walk);

				rw_exit(&zf->zf_rwlock);
				return (1);
			}

			diff = z_walk->zst_offset - z_comp->zst_offset;
			if (z_walk->zst_offset + diff == zh->zst_offset) {
				z_walk->zst_offset = zh->zst_offset;
				z_walk->zst_direction = diff < 0 ? -1 : 1;
				z_walk->zst_stride =
				    diff * z_walk->zst_direction;
				z_walk->zst_ph_offset =
				    zh->zst_offset + z_walk->zst_stride;
				dmu_zfetch_stream_remove(zf, z_comp);
				mutex_destroy(&z_comp->zst_lock);
				kmem_free(z_comp, sizeof (zstream_t));

				dmu_zfetch_dofetch(zf, z_walk);

				rw_exit(&zf->zf_rwlock);
				return (1);
			}
		}
	}

	rw_exit(&zf->zf_rwlock);
	return (0);
}

/*
 * Given a zstream_t, determine the bounds of the prefetch.  Then call the
 * routine that actually prefetches the individual blocks.
 */
static void
dmu_zfetch_dofetch(zfetch_t *zf, zstream_t *zs)
{
	uint64_t	prefetch_tail;
	uint64_t	prefetch_limit;
	uint64_t	prefetch_ofst;
	uint64_t	prefetch_len;
	uint64_t	blocks_fetched;

	zs->zst_stride = MAX((int64_t)zs->zst_stride, zs->zst_len);
	zs->zst_cap = MIN(zfetch_block_cap, 2 * zs->zst_cap);

	prefetch_tail = MAX((int64_t)zs->zst_ph_offset,
	    (int64_t)(zs->zst_offset + zs->zst_stride));
	/*
	 * XXX: use a faster division method?
	 */
	prefetch_limit = zs->zst_offset + zs->zst_len +
	    (zs->zst_cap * zs->zst_stride) / zs->zst_len;

	while (prefetch_tail < prefetch_limit) {
		prefetch_ofst = zs->zst_offset + zs->zst_direction *
		    (prefetch_tail - zs->zst_offset);

		prefetch_len = zs->zst_len;

		/*
		 * Don't prefetch beyond the end of the file, if working
		 * backwards.
		 */
		if ((zs->zst_direction == ZFETCH_BACKWARD) &&
		    (prefetch_ofst > prefetch_tail)) {
			prefetch_len += prefetch_ofst;
			prefetch_ofst = 0;
		}

		/* don't prefetch more than we're supposed to */
		if (prefetch_len > zs->zst_len)
			break;

		blocks_fetched = dmu_zfetch_fetch(zf->zf_dnode,
		    prefetch_ofst, zs->zst_len);

		prefetch_tail += zs->zst_stride;
		/* stop if we've run out of stuff to prefetch */
		if (blocks_fetched < zs->zst_len)
			break;
	}
	zs->zst_ph_offset = prefetch_tail;
	zs->zst_last = ddi_get_lbolt();
}

void
zfetch_init(void)
{

	zfetch_ksp = kstat_create("zfs", 0, "zfetchstats", "misc",
	    KSTAT_TYPE_NAMED, sizeof (zfetch_stats) / sizeof (kstat_named_t),
	    KSTAT_FLAG_VIRTUAL);

	if (zfetch_ksp != NULL) {
		zfetch_ksp->ks_data = &zfetch_stats;
		kstat_install(zfetch_ksp);
	}
}

void
zfetch_fini(void)
{
	if (zfetch_ksp != NULL) {
		kstat_delete(zfetch_ksp);
		zfetch_ksp = NULL;
	}
}

/*
 * This takes a pointer to a zfetch structure and a dnode.  It performs the
 * necessary setup for the zfetch structure, grokking data from the
 * associated dnode.
 */
void
dmu_zfetch_init(zfetch_t *zf, dnode_t *dno)
{
	if (zf == NULL) {
		return;
	}

	zf->zf_dnode = dno;
	zf->zf_stream_cnt = 0;
	zf->zf_alloc_fail = 0;

	list_create(&zf->zf_stream, sizeof (zstream_t),
	    offsetof(zstream_t, zst_node));

	rw_init(&zf->zf_rwlock, NULL, RW_DEFAULT, NULL);
}

/*
 * This function computes the actual size, in blocks, that can be prefetched,
 * and fetches it.
 */
static uint64_t
dmu_zfetch_fetch(dnode_t *dn, uint64_t blkid, uint64_t nblks)
{
	uint64_t	fetchsz;
	uint64_t	i;

	fetchsz = dmu_zfetch_fetchsz(dn, blkid, nblks);

	for (i = 0; i < fetchsz; i++) {
		dbuf_prefetch(dn, blkid + i);
	}

	return (fetchsz);
}

/*
 * this function returns the number of blocks that would be prefetched, based
 * upon the supplied dnode, blockid, and nblks.  This is used so that we can
 * update streams in place, and then prefetch with their old value after the
 * fact.  This way, we can delay the prefetch, but subsequent accesses to the
 * stream won't result in the same data being prefetched multiple times.
 */
static uint64_t
dmu_zfetch_fetchsz(dnode_t *dn, uint64_t blkid, uint64_t nblks)
{
	uint64_t	fetchsz;

	if (blkid > dn->dn_maxblkid) {
		return (0);
	}

	/* compute fetch size */
	if (blkid + nblks + 1 > dn->dn_maxblkid) {
		fetchsz = (dn->dn_maxblkid - blkid) + 1;
		ASSERT(blkid + fetchsz - 1 <= dn->dn_maxblkid);
	} else {
		fetchsz = nblks;
	}


	return (fetchsz);
}

/*
 * given a zfetch and a zstream structure, see if there is an associated zstream
 * for this block read.  If so, it starts a prefetch for the stream it
 * located and returns true, otherwise it returns false
 */
static int
dmu_zfetch_find(zfetch_t *zf, zstream_t *zh, int prefetched)
{
	zstream_t	*zs;
	int64_t		diff;
	int		reset = !prefetched;
	int		rc = 0;

	if (zh == NULL)
		return (0);

	/*
	 * XXX: This locking strategy is a bit coarse; however, it's impact has
	 * yet to be tested.  If this turns out to be an issue, it can be
	 * modified in a number of different ways.
	 */

	rw_enter(&zf->zf_rwlock, RW_READER);
top:

	for (zs = list_head(&zf->zf_stream); zs;
	    zs = list_next(&zf->zf_stream, zs)) {

		/*
		 * XXX - should this be an assert?
		 */
		if (zs->zst_len == 0) {
			/* bogus stream */
			ZFETCHSTAT_BUMP(zfetchstat_bogus_streams);
			continue;
		}

		/*
		 * We hit this case when we are in a strided prefetch stream:
		 * we will read "len" blocks before "striding".
		 */
		if (zh->zst_offset >= zs->zst_offset &&
		    zh->zst_offset < zs->zst_offset + zs->zst_len) {
			if (prefetched) {
				/* already fetched */
				ZFETCHSTAT_BUMP(zfetchstat_stride_hits);
				rc = 1;
				goto out;
			} else {
				ZFETCHSTAT_BUMP(zfetchstat_stride_misses);
			}
		}

		/*
		 * This is the forward sequential read case: we increment
		 * len by one each time we hit here, so we will enter this
		 * case on every read.
		 */
		if (zh->zst_offset == zs->zst_offset + zs->zst_len) {

			reset = !prefetched && zs->zst_len > 1;

			mutex_enter(&zs->zst_lock);

			if (zh->zst_offset != zs->zst_offset + zs->zst_len) {
				mutex_exit(&zs->zst_lock);
				goto top;
			}
			zs->zst_len += zh->zst_len;
			diff = zs->zst_len - zfetch_block_cap;
			if (diff > 0) {
				zs->zst_offset += diff;
				zs->zst_len = zs->zst_len > diff ?
				    zs->zst_len - diff : 0;
			}
			zs->zst_direction = ZFETCH_FORWARD;

			break;

		/*
		 * Same as above, but reading backwards through the file.
		 */
		} else if (zh->zst_offset == zs->zst_offset - zh->zst_len) {
			/* backwards sequential access */

			reset = !prefetched && zs->zst_len > 1;

			mutex_enter(&zs->zst_lock);

			if (zh->zst_offset != zs->zst_offset - zh->zst_len) {
				mutex_exit(&zs->zst_lock);
				goto top;
			}

			zs->zst_offset = zs->zst_offset > zh->zst_len ?
			    zs->zst_offset - zh->zst_len : 0;
			zs->zst_ph_offset = zs->zst_ph_offset > zh->zst_len ?
			    zs->zst_ph_offset - zh->zst_len : 0;
			zs->zst_len += zh->zst_len;

			diff = zs->zst_len - zfetch_block_cap;
			if (diff > 0) {
				zs->zst_ph_offset = zs->zst_ph_offset > diff ?
				    zs->zst_ph_offset - diff : 0;
				zs->zst_len = zs->zst_len > diff ?
				    zs->zst_len - diff : zs->zst_len;
			}
			zs->zst_direction = ZFETCH_BACKWARD;

			break;

		} else if ((zh->zst_offset - zs->zst_offset - zs->zst_stride <
		    zs->zst_len) && (zs->zst_len != zs->zst_stride)) {
			/* strided forward access */

			mutex_enter(&zs->zst_lock);

			if ((zh->zst_offset - zs->zst_offset - zs->zst_stride >=
			    zs->zst_len) || (zs->zst_len == zs->zst_stride)) {
				mutex_exit(&zs->zst_lock);
				goto top;
			}

			zs->zst_offset += zs->zst_stride;
			zs->zst_direction = ZFETCH_FORWARD;

			break;

		} else if ((zh->zst_offset - zs->zst_offset + zs->zst_stride <
		    zs->zst_len) && (zs->zst_len != zs->zst_stride)) {
			/* strided reverse access */

			mutex_enter(&zs->zst_lock);

			if ((zh->zst_offset - zs->zst_offset + zs->zst_stride >=
			    zs->zst_len) || (zs->zst_len == zs->zst_stride)) {
				mutex_exit(&zs->zst_lock);
				goto top;
			}

			zs->zst_offset = zs->zst_offset > zs->zst_stride ?
			    zs->zst_offset - zs->zst_stride : 0;
			zs->zst_ph_offset = (zs->zst_ph_offset >
			    (2 * zs->zst_stride)) ?
			    (zs->zst_ph_offset - (2 * zs->zst_stride)) : 0;
			zs->zst_direction = ZFETCH_BACKWARD;

			break;
		}
	}

	if (zs) {
		if (reset) {
			zstream_t *remove = zs;

			ZFETCHSTAT_BUMP(zfetchstat_stream_resets);
			rc = 0;
			mutex_exit(&zs->zst_lock);
			rw_exit(&zf->zf_rwlock);
			rw_enter(&zf->zf_rwlock, RW_WRITER);
			/*
			 * Relocate the stream, in case someone removes
			 * it while we were acquiring the WRITER lock.
			 */
			for (zs = list_head(&zf->zf_stream); zs;
			    zs = list_next(&zf->zf_stream, zs)) {
				if (zs == remove) {
					dmu_zfetch_stream_remove(zf, zs);
					mutex_destroy(&zs->zst_lock);
					kmem_free(zs, sizeof (zstream_t));
					break;
				}
			}
		} else {
			ZFETCHSTAT_BUMP(zfetchstat_stream_noresets);
			rc = 1;
			dmu_zfetch_dofetch(zf, zs);
			mutex_exit(&zs->zst_lock);
		}
	}
out:
	rw_exit(&zf->zf_rwlock);
	return (rc);
}

/*
 * Clean-up state associated with a zfetch structure.  This frees allocated
 * structure members, empties the zf_stream tree, and generally makes things
 * nice.  This doesn't free the zfetch_t itself, that's left to the caller.
 */
void
dmu_zfetch_rele(zfetch_t *zf)
{
	zstream_t	*zs;
	zstream_t	*zs_next;

	ASSERT(!RW_LOCK_HELD(&zf->zf_rwlock));

	for (zs = list_head(&zf->zf_stream); zs; zs = zs_next) {
		zs_next = list_next(&zf->zf_stream, zs);

		list_remove(&zf->zf_stream, zs);
		mutex_destroy(&zs->zst_lock);
		kmem_free(zs, sizeof (zstream_t));
	}
	list_destroy(&zf->zf_stream);
	rw_destroy(&zf->zf_rwlock);

	zf->zf_dnode = NULL;
}

/*
 * Given a zfetch and zstream structure, insert the zstream structure into the
 * AVL tree contained within the zfetch structure.  Peform the appropriate
 * book-keeping.  It is possible that another thread has inserted a stream which
 * matches one that we are about to insert, so we must be sure to check for this
 * case.  If one is found, return failure, and let the caller cleanup the
 * duplicates.
 */
static int
dmu_zfetch_stream_insert(zfetch_t *zf, zstream_t *zs)
{
	zstream_t	*zs_walk;
	zstream_t	*zs_next;

	ASSERT(RW_WRITE_HELD(&zf->zf_rwlock));

	for (zs_walk = list_head(&zf->zf_stream); zs_walk; zs_walk = zs_next) {
		zs_next = list_next(&zf->zf_stream, zs_walk);

		if (dmu_zfetch_streams_equal(zs_walk, zs)) {
			return (0);
		}
	}

	list_insert_head(&zf->zf_stream, zs);
	zf->zf_stream_cnt++;
	return (1);
}


/*
 * Walk the list of zstreams in the given zfetch, find an old one (by time), and
 * reclaim it for use by the caller.
 */
static zstream_t *
dmu_zfetch_stream_reclaim(zfetch_t *zf)
{
	zstream_t	*zs;

	if (! rw_tryenter(&zf->zf_rwlock, RW_WRITER))
		return (0);

	for (zs = list_head(&zf->zf_stream); zs;
	    zs = list_next(&zf->zf_stream, zs)) {

		if (((ddi_get_lbolt() - zs->zst_last)/hz) > zfetch_min_sec_reap)
			break;
	}

	if (zs) {
		dmu_zfetch_stream_remove(zf, zs);
		mutex_destroy(&zs->zst_lock);
		bzero(zs, sizeof (zstream_t));
	} else {
		zf->zf_alloc_fail++;
	}
	rw_exit(&zf->zf_rwlock);

	return (zs);
}

/*
 * Given a zfetch and zstream structure, remove the zstream structure from its
 * container in the zfetch structure.  Perform the appropriate book-keeping.
 */
static void
dmu_zfetch_stream_remove(zfetch_t *zf, zstream_t *zs)
{
	ASSERT(RW_WRITE_HELD(&zf->zf_rwlock));

	list_remove(&zf->zf_stream, zs);
	zf->zf_stream_cnt--;
}

static int
dmu_zfetch_streams_equal(zstream_t *zs1, zstream_t *zs2)
{
	if (zs1->zst_offset != zs2->zst_offset)
		return (0);

	if (zs1->zst_len != zs2->zst_len)
		return (0);

	if (zs1->zst_stride != zs2->zst_stride)
		return (0);

	if (zs1->zst_ph_offset != zs2->zst_ph_offset)
		return (0);

	if (zs1->zst_cap != zs2->zst_cap)
		return (0);

	if (zs1->zst_direction != zs2->zst_direction)
		return (0);

	return (1);
}

/*
 * This is the prefetch entry point.  It calls all of the other dmu_zfetch
 * routines to create, delete, find, or operate upon prefetch streams.
 */
void
dmu_zfetch(zfetch_t *zf, uint64_t offset, uint64_t size, int prefetched)
{
	zstream_t	zst;
	zstream_t	*newstream;
	int		fetched;
	int		inserted;
	unsigned int	blkshft;
	uint64_t	blksz;

	if (zfs_prefetch_disable)
		return;

	/* files that aren't ln2 blocksz are only one block -- nothing to do */
	if (!zf->zf_dnode->dn_datablkshift)
		return;

	/* convert offset and size, into blockid and nblocks */
	blkshft = zf->zf_dnode->dn_datablkshift;
	blksz = (1 << blkshft);

	bzero(&zst, sizeof (zstream_t));
	zst.zst_offset = offset >> blkshft;
	zst.zst_len = (P2ROUNDUP(offset + size, blksz) -
	    P2ALIGN(offset, blksz)) >> blkshft;

	fetched = dmu_zfetch_find(zf, &zst, prefetched);
	if (fetched) {
		ZFETCHSTAT_BUMP(zfetchstat_hits);
	} else {
		ZFETCHSTAT_BUMP(zfetchstat_misses);
		if (fetched = dmu_zfetch_colinear(zf, &zst)) {
			ZFETCHSTAT_BUMP(zfetchstat_colinear_hits);
		} else {
			ZFETCHSTAT_BUMP(zfetchstat_colinear_misses);
		}
	}

	if (!fetched) {
		newstream = dmu_zfetch_stream_reclaim(zf);

		/*
		 * we still couldn't find a stream, drop the lock, and allocate
		 * one if possible.  Otherwise, give up and go home.
		 */
		if (newstream) {
			ZFETCHSTAT_BUMP(zfetchstat_reclaim_successes);
		} else {
			uint64_t	maxblocks;
			uint32_t	max_streams;
			uint32_t	cur_streams;

			ZFETCHSTAT_BUMP(zfetchstat_reclaim_failures);
			cur_streams = zf->zf_stream_cnt;
			maxblocks = zf->zf_dnode->dn_maxblkid;

			max_streams = MIN(zfetch_max_streams,
			    (maxblocks / zfetch_block_cap));
			if (max_streams == 0) {
				max_streams++;
			}

			if (cur_streams >= max_streams) {
				return;
			}
			newstream = kmem_zalloc(sizeof (zstream_t), KM_SLEEP);
		}

		newstream->zst_offset = zst.zst_offset;
		newstream->zst_len = zst.zst_len;
		newstream->zst_stride = zst.zst_len;
		newstream->zst_ph_offset = zst.zst_len + zst.zst_offset;
		newstream->zst_cap = zst.zst_len;
		newstream->zst_direction = ZFETCH_FORWARD;
		newstream->zst_last = ddi_get_lbolt();

		mutex_init(&newstream->zst_lock, NULL, MUTEX_DEFAULT, NULL);

		rw_enter(&zf->zf_rwlock, RW_WRITER);
		inserted = dmu_zfetch_stream_insert(zf, newstream);
		rw_exit(&zf->zf_rwlock);

		if (!inserted) {
			mutex_destroy(&newstream->zst_lock);
			kmem_free(newstream, sizeof (zstream_t));
		}
	}
}<|MERGE_RESOLUTION|>--- conflicted
+++ resolved
@@ -23,11 +23,6 @@
  * Use is subject to license terms.
  */
 
-<<<<<<< HEAD
-
-
-=======
->>>>>>> 957b7b41
 #include <sys/zfs_context.h>
 #include <sys/dnode.h>
 #include <sys/dmu_objset.h>
