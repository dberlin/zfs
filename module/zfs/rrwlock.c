--- conflicted
+++ resolved
@@ -23,11 +23,6 @@
  * Use is subject to license terms.
  */
 
-<<<<<<< HEAD
-
-
-=======
->>>>>>> 45d1cae3
 #include <sys/refcount.h>
 #include <sys/rrwlock.h>
 
