/*
 * CDDL HEADER START
 *
 * The contents of this file are subject to the terms of the
 * Common Development and Distribution License (the "License").
 * You may not use this file except in compliance with the License.
 *
 * You can obtain a copy of the license at usr/src/OPENSOLARIS.LICENSE
 * or http://www.opensolaris.org/os/licensing.
 * See the License for the specific language governing permissions
 * and limitations under the License.
 *
 * When distributing Covered Code, include this CDDL HEADER in each
 * file and include the License file at usr/src/OPENSOLARIS.LICENSE.
 * If applicable, add the following below this CDDL HEADER, with the
 * fields enclosed by brackets "[]" replaced with your own identifying
 * information: Portions Copyright [yyyy] [name of copyright owner]
 *
 * CDDL HEADER END
 */

/*
 * Copyright 2009 Sun Microsystems, Inc.  All rights reserved.
 * Use is subject to license terms.
 */

/*
 * This file contains all the routines used when modifying on-disk SPA state.
 * This includes opening, importing, destroying, exporting a pool, and syncing a
 * pool.
 */

#include <sys/zfs_context.h>
#include <sys/fm/fs/zfs.h>
#include <sys/spa_impl.h>
#include <sys/zio.h>
#include <sys/zio_checksum.h>
#include <sys/zio_compress.h>
#include <sys/dmu.h>
#include <sys/dmu_tx.h>
#include <sys/zap.h>
#include <sys/zil.h>
#include <sys/vdev_impl.h>
#include <sys/metaslab.h>
#include <sys/uberblock_impl.h>
#include <sys/txg.h>
#include <sys/avl.h>
#include <sys/dmu_traverse.h>
#include <sys/dmu_objset.h>
#include <sys/unique.h>
#include <sys/dsl_pool.h>
#include <sys/dsl_dataset.h>
#include <sys/dsl_dir.h>
#include <sys/dsl_prop.h>
#include <sys/dsl_synctask.h>
#include <sys/fs/zfs.h>
#include <sys/arc.h>
#include <sys/callb.h>
#include <sys/systeminfo.h>
#include <sys/sunddi.h>
#include <sys/spa_boot.h>
#include <sys/zfs_ioctl.h>

#ifdef	_KERNEL
#include <sys/zone.h>
#endif	/* _KERNEL */

#include "zfs_prop.h"
#include "zfs_comutil.h"

enum zti_modes {
	zti_mode_fixed,			/* value is # of threads (min 1) */
	zti_mode_online_percent,	/* value is % of online CPUs */
	zti_mode_tune,			/* fill from zio_taskq_tune_* */
	zti_nmodes
};

#define	ZTI_THREAD_FIX(n)	{ zti_mode_fixed, (n) }
#define	ZTI_THREAD_PCT(n)	{ zti_mode_online_percent, (n) }
#define	ZTI_THREAD_TUNE		{ zti_mode_tune, 0 }

#define	ZTI_THREAD_ONE		ZTI_THREAD_FIX(1)

typedef struct zio_taskq_info {
	const char *zti_name;
	struct {
		enum zti_modes zti_mode;
		uint_t zti_value;
	} zti_nthreads[ZIO_TASKQ_TYPES];
} zio_taskq_info_t;

static const char *const zio_taskq_types[ZIO_TASKQ_TYPES] = {
				"issue",		"intr"
};

const zio_taskq_info_t zio_taskqs[ZIO_TYPES] = {
	/*			ISSUE			INTR		*/
	{ "spa_zio_null",	{ ZTI_THREAD_ONE,	ZTI_THREAD_ONE } },
	{ "spa_zio_read",	{ ZTI_THREAD_FIX(8),	ZTI_THREAD_TUNE } },
	{ "spa_zio_write",	{ ZTI_THREAD_TUNE,	ZTI_THREAD_FIX(8) } },
	{ "spa_zio_free",	{ ZTI_THREAD_ONE,	ZTI_THREAD_ONE } },
	{ "spa_zio_claim",	{ ZTI_THREAD_ONE,	ZTI_THREAD_ONE } },
	{ "spa_zio_ioctl",	{ ZTI_THREAD_ONE,	ZTI_THREAD_ONE } },
};

enum zti_modes zio_taskq_tune_mode = zti_mode_online_percent;
uint_t zio_taskq_tune_value = 80;	/* #threads = 80% of # online CPUs */

static void spa_sync_props(void *arg1, void *arg2, cred_t *cr, dmu_tx_t *tx);
static boolean_t spa_has_active_shared_spare(spa_t *spa);

/*
 * ==========================================================================
 * SPA properties routines
 * ==========================================================================
 */

/*
 * Add a (source=src, propname=propval) list to an nvlist.
 */
static void
spa_prop_add_list(nvlist_t *nvl, zpool_prop_t prop, char *strval,
    uint64_t intval, zprop_source_t src)
{
	const char *propname = zpool_prop_to_name(prop);
	nvlist_t *propval;

	VERIFY(nvlist_alloc(&propval, NV_UNIQUE_NAME, KM_SLEEP) == 0);
	VERIFY(nvlist_add_uint64(propval, ZPROP_SOURCE, src) == 0);

	if (strval != NULL)
		VERIFY(nvlist_add_string(propval, ZPROP_VALUE, strval) == 0);
	else
		VERIFY(nvlist_add_uint64(propval, ZPROP_VALUE, intval) == 0);

	VERIFY(nvlist_add_nvlist(nvl, propname, propval) == 0);
	nvlist_free(propval);
}

/*
 * Get property values from the spa configuration.
 */
static void
spa_prop_get_config(spa_t *spa, nvlist_t **nvp)
{
	uint64_t size;
	uint64_t used;
	uint64_t cap, version;
	zprop_source_t src = ZPROP_SRC_NONE;
	spa_config_dirent_t *dp;

	ASSERT(MUTEX_HELD(&spa->spa_props_lock));

	if (spa->spa_root_vdev != NULL) {
		size = spa_get_space(spa);
		used = spa_get_alloc(spa);
		spa_prop_add_list(*nvp, ZPOOL_PROP_NAME, spa_name(spa), 0, src);
		spa_prop_add_list(*nvp, ZPOOL_PROP_SIZE, NULL, size, src);
		spa_prop_add_list(*nvp, ZPOOL_PROP_USED, NULL, used, src);
		spa_prop_add_list(*nvp, ZPOOL_PROP_AVAILABLE, NULL,
		    size - used, src);

		cap = (size == 0) ? 0 : (used * 100 / size);
		spa_prop_add_list(*nvp, ZPOOL_PROP_CAPACITY, NULL, cap, src);

		spa_prop_add_list(*nvp, ZPOOL_PROP_HEALTH, NULL,
		    spa->spa_root_vdev->vdev_state, src);

		version = spa_version(spa);
		if (version == zpool_prop_default_numeric(ZPOOL_PROP_VERSION))
			src = ZPROP_SRC_DEFAULT;
		else
			src = ZPROP_SRC_LOCAL;
		spa_prop_add_list(*nvp, ZPOOL_PROP_VERSION, NULL, version, src);
	}

	spa_prop_add_list(*nvp, ZPOOL_PROP_GUID, NULL, spa_guid(spa), src);

	if (spa->spa_root != NULL)
		spa_prop_add_list(*nvp, ZPOOL_PROP_ALTROOT, spa->spa_root,
		    0, ZPROP_SRC_LOCAL);

	if ((dp = list_head(&spa->spa_config_list)) != NULL) {
		if (dp->scd_path == NULL) {
			spa_prop_add_list(*nvp, ZPOOL_PROP_CACHEFILE,
			    "none", 0, ZPROP_SRC_LOCAL);
		} else if (strcmp(dp->scd_path, spa_config_path) != 0) {
			spa_prop_add_list(*nvp, ZPOOL_PROP_CACHEFILE,
			    dp->scd_path, 0, ZPROP_SRC_LOCAL);
		}
	}
}

/*
 * Get zpool property values.
 */
int
spa_prop_get(spa_t *spa, nvlist_t **nvp)
{
	zap_cursor_t zc;
	zap_attribute_t za;
	objset_t *mos = spa->spa_meta_objset;
	int err;

	VERIFY(nvlist_alloc(nvp, NV_UNIQUE_NAME, KM_SLEEP) == 0);

	mutex_enter(&spa->spa_props_lock);

	/*
	 * Get properties from the spa config.
	 */
	spa_prop_get_config(spa, nvp);

	/* If no pool property object, no more prop to get. */
	if (spa->spa_pool_props_object == 0) {
		mutex_exit(&spa->spa_props_lock);
		return (0);
	}

	/*
	 * Get properties from the MOS pool property object.
	 */
	for (zap_cursor_init(&zc, mos, spa->spa_pool_props_object);
	    (err = zap_cursor_retrieve(&zc, &za)) == 0;
	    zap_cursor_advance(&zc)) {
		uint64_t intval = 0;
		char *strval = NULL;
		zprop_source_t src = ZPROP_SRC_DEFAULT;
		zpool_prop_t prop;

		if ((prop = zpool_name_to_prop(za.za_name)) == ZPROP_INVAL)
			continue;

		switch (za.za_integer_length) {
		case 8:
			/* integer property */
			if (za.za_first_integer !=
			    zpool_prop_default_numeric(prop))
				src = ZPROP_SRC_LOCAL;

			if (prop == ZPOOL_PROP_BOOTFS) {
				dsl_pool_t *dp;
				dsl_dataset_t *ds = NULL;

				dp = spa_get_dsl(spa);
				rw_enter(&dp->dp_config_rwlock, RW_READER);
				if (err = dsl_dataset_hold_obj(dp,
				    za.za_first_integer, FTAG, &ds)) {
					rw_exit(&dp->dp_config_rwlock);
					break;
				}

				strval = kmem_alloc(
				    MAXNAMELEN + strlen(MOS_DIR_NAME) + 1,
				    KM_SLEEP);
				dsl_dataset_name(ds, strval);
				dsl_dataset_rele(ds, FTAG);
				rw_exit(&dp->dp_config_rwlock);
			} else {
				strval = NULL;
				intval = za.za_first_integer;
			}

			spa_prop_add_list(*nvp, prop, strval, intval, src);

			if (strval != NULL)
				kmem_free(strval,
				    MAXNAMELEN + strlen(MOS_DIR_NAME) + 1);

			break;

		case 1:
			/* string property */
			strval = kmem_alloc(za.za_num_integers, KM_SLEEP);
			err = zap_lookup(mos, spa->spa_pool_props_object,
			    za.za_name, 1, za.za_num_integers, strval);
			if (err) {
				kmem_free(strval, za.za_num_integers);
				break;
			}
			spa_prop_add_list(*nvp, prop, strval, 0, src);
			kmem_free(strval, za.za_num_integers);
			break;

		default:
			break;
		}
	}
	zap_cursor_fini(&zc);
	mutex_exit(&spa->spa_props_lock);
out:
	if (err && err != ENOENT) {
		nvlist_free(*nvp);
		*nvp = NULL;
		return (err);
	}

	return (0);
}

/*
 * Validate the given pool properties nvlist and modify the list
 * for the property values to be set.
 */
static int
spa_prop_validate(spa_t *spa, nvlist_t *props)
{
	nvpair_t *elem;
	int error = 0, reset_bootfs = 0;
	uint64_t objnum = 0;

	elem = NULL;
	while ((elem = nvlist_next_nvpair(props, elem)) != NULL) {
		zpool_prop_t prop;
		char *propname, *strval;
		uint64_t intval;
		objset_t *os;
		char *slash;

		propname = nvpair_name(elem);

		if ((prop = zpool_name_to_prop(propname)) == ZPROP_INVAL)
			return (EINVAL);

		switch (prop) {
		case ZPOOL_PROP_VERSION:
			error = nvpair_value_uint64(elem, &intval);
			if (!error &&
			    (intval < spa_version(spa) || intval > SPA_VERSION))
				error = EINVAL;
			break;

		case ZPOOL_PROP_DELEGATION:
		case ZPOOL_PROP_AUTOREPLACE:
		case ZPOOL_PROP_LISTSNAPS:
		case ZPOOL_PROP_AUTOEXPAND:
			error = nvpair_value_uint64(elem, &intval);
			if (!error && intval > 1)
				error = EINVAL;
			break;

		case ZPOOL_PROP_BOOTFS:
			/*
			 * If the pool version is less than SPA_VERSION_BOOTFS,
			 * or the pool is still being created (version == 0),
			 * the bootfs property cannot be set.
			 */
			if (spa_version(spa) < SPA_VERSION_BOOTFS) {
				error = ENOTSUP;
				break;
			}

			/*
			 * Make sure the vdev config is bootable
			 */
			if (!vdev_is_bootable(spa->spa_root_vdev)) {
				error = ENOTSUP;
				break;
			}

			reset_bootfs = 1;

			error = nvpair_value_string(elem, &strval);

			if (!error) {
				uint64_t compress;

				if (strval == NULL || strval[0] == '\0') {
					objnum = zpool_prop_default_numeric(
					    ZPOOL_PROP_BOOTFS);
					break;
				}

				if (error = dmu_objset_open(strval, DMU_OST_ZFS,
				    DS_MODE_USER | DS_MODE_READONLY, &os))
					break;

				/* We don't support gzip bootable datasets */
				if ((error = dsl_prop_get_integer(strval,
				    zfs_prop_to_name(ZFS_PROP_COMPRESSION),
				    &compress, NULL)) == 0 &&
				    !BOOTFS_COMPRESS_VALID(compress)) {
					error = ENOTSUP;
				} else {
					objnum = dmu_objset_id(os);
				}
				dmu_objset_close(os);
			}
			break;

		case ZPOOL_PROP_FAILUREMODE:
			error = nvpair_value_uint64(elem, &intval);
			if (!error && (intval < ZIO_FAILURE_MODE_WAIT ||
			    intval > ZIO_FAILURE_MODE_PANIC))
				error = EINVAL;

			/*
			 * This is a special case which only occurs when
			 * the pool has completely failed. This allows
			 * the user to change the in-core failmode property
			 * without syncing it out to disk (I/Os might
			 * currently be blocked). We do this by returning
			 * EIO to the caller (spa_prop_set) to trick it
			 * into thinking we encountered a property validation
			 * error.
			 */
			if (!error && spa_suspended(spa)) {
				spa->spa_failmode = intval;
				error = EIO;
			}
			break;

		case ZPOOL_PROP_CACHEFILE:
			if ((error = nvpair_value_string(elem, &strval)) != 0)
				break;

			if (strval[0] == '\0')
				break;

			if (strcmp(strval, "none") == 0)
				break;

			if (strval[0] != '/') {
				error = EINVAL;
				break;
			}

			slash = strrchr(strval, '/');
			ASSERT(slash != NULL);

			if (slash[1] == '\0' || strcmp(slash, "/.") == 0 ||
			    strcmp(slash, "/..") == 0)
				error = EINVAL;
			break;
		}

		if (error)
			break;
	}

	if (!error && reset_bootfs) {
		error = nvlist_remove(props,
		    zpool_prop_to_name(ZPOOL_PROP_BOOTFS), DATA_TYPE_STRING);

		if (!error) {
			error = nvlist_add_uint64(props,
			    zpool_prop_to_name(ZPOOL_PROP_BOOTFS), objnum);
		}
	}

	return (error);
}

void
spa_configfile_set(spa_t *spa, nvlist_t *nvp, boolean_t need_sync)
{
	char *cachefile;
	spa_config_dirent_t *dp;

	if (nvlist_lookup_string(nvp, zpool_prop_to_name(ZPOOL_PROP_CACHEFILE),
	    &cachefile) != 0)
		return;

	dp = kmem_alloc(sizeof (spa_config_dirent_t),
	    KM_SLEEP);

	if (cachefile[0] == '\0')
		dp->scd_path = spa_strdup(spa_config_path);
	else if (strcmp(cachefile, "none") == 0)
		dp->scd_path = NULL;
	else
		dp->scd_path = spa_strdup(cachefile);

	list_insert_head(&spa->spa_config_list, dp);
	if (need_sync)
		spa_async_request(spa, SPA_ASYNC_CONFIG_UPDATE);
}

int
spa_prop_set(spa_t *spa, nvlist_t *nvp)
{
	int error;
	nvpair_t *elem;
	boolean_t need_sync = B_FALSE;
	zpool_prop_t prop;

	if ((error = spa_prop_validate(spa, nvp)) != 0)
		return (error);

	elem = NULL;
	while ((elem = nvlist_next_nvpair(nvp, elem)) != NULL) {
		if ((prop = zpool_name_to_prop(
		    nvpair_name(elem))) == ZPROP_INVAL)
			return (EINVAL);

		if (prop == ZPOOL_PROP_CACHEFILE || prop == ZPOOL_PROP_ALTROOT)
			continue;

		need_sync = B_TRUE;
		break;
	}

	if (need_sync)
		return (dsl_sync_task_do(spa_get_dsl(spa), NULL, spa_sync_props,
		    spa, nvp, 3));
	else
		return (0);
}

/*
 * If the bootfs property value is dsobj, clear it.
 */
void
spa_prop_clear_bootfs(spa_t *spa, uint64_t dsobj, dmu_tx_t *tx)
{
	if (spa->spa_bootfs == dsobj && spa->spa_pool_props_object != 0) {
		VERIFY(zap_remove(spa->spa_meta_objset,
		    spa->spa_pool_props_object,
		    zpool_prop_to_name(ZPOOL_PROP_BOOTFS), tx) == 0);
		spa->spa_bootfs = 0;
	}
}

/*
 * ==========================================================================
 * SPA state manipulation (open/create/destroy/import/export)
 * ==========================================================================
 */

static int
spa_error_entry_compare(const void *a, const void *b)
{
	spa_error_entry_t *sa = (spa_error_entry_t *)a;
	spa_error_entry_t *sb = (spa_error_entry_t *)b;
	int ret;

	ret = bcmp(&sa->se_bookmark, &sb->se_bookmark,
	    sizeof (zbookmark_t));

	if (ret < 0)
		return (-1);
	else if (ret > 0)
		return (1);
	else
		return (0);
}

/*
 * Utility function which retrieves copies of the current logs and
 * re-initializes them in the process.
 */
void
spa_get_errlists(spa_t *spa, avl_tree_t *last, avl_tree_t *scrub)
{
	ASSERT(MUTEX_HELD(&spa->spa_errlist_lock));

	bcopy(&spa->spa_errlist_last, last, sizeof (avl_tree_t));
	bcopy(&spa->spa_errlist_scrub, scrub, sizeof (avl_tree_t));

	avl_create(&spa->spa_errlist_scrub,
	    spa_error_entry_compare, sizeof (spa_error_entry_t),
	    offsetof(spa_error_entry_t, se_avl));
	avl_create(&spa->spa_errlist_last,
	    spa_error_entry_compare, sizeof (spa_error_entry_t),
	    offsetof(spa_error_entry_t, se_avl));
}

/*
 * Activate an uninitialized pool.
 */
static void
spa_activate(spa_t *spa, int mode)
{
	ASSERT(spa->spa_state == POOL_STATE_UNINITIALIZED);

	spa->spa_state = POOL_STATE_ACTIVE;
	spa->spa_mode = mode;

	spa->spa_normal_class = metaslab_class_create(zfs_metaslab_ops);
	spa->spa_log_class = metaslab_class_create(zfs_metaslab_ops);

	for (int t = 0; t < ZIO_TYPES; t++) {
		const zio_taskq_info_t *ztip = &zio_taskqs[t];
		for (int q = 0; q < ZIO_TASKQ_TYPES; q++) {
			enum zti_modes mode = ztip->zti_nthreads[q].zti_mode;
			uint_t value = ztip->zti_nthreads[q].zti_value;
			char name[32];

			(void) snprintf(name, sizeof (name),
			    "%s_%s", ztip->zti_name, zio_taskq_types[q]);

			if (mode == zti_mode_tune) {
				mode = zio_taskq_tune_mode;
				value = zio_taskq_tune_value;
				if (mode == zti_mode_tune)
					mode = zti_mode_online_percent;
			}

			switch (mode) {
			case zti_mode_fixed:
				ASSERT3U(value, >=, 1);
				value = MAX(value, 1);

				spa->spa_zio_taskq[t][q] = taskq_create(name,
				    value, maxclsyspri, 50, INT_MAX,
				    TASKQ_PREPOPULATE);
				break;

			case zti_mode_online_percent:
				spa->spa_zio_taskq[t][q] = taskq_create(name,
				    value, maxclsyspri, 50, INT_MAX,
				    TASKQ_PREPOPULATE | TASKQ_THREADS_CPU_PCT);
				break;

			case zti_mode_tune:
			default:
				panic("unrecognized mode for "
				    "zio_taskqs[%u]->zti_nthreads[%u] (%u:%u) "
				    "in spa_activate()",
				    t, q, mode, value);
				break;
			}
		}
	}

	list_create(&spa->spa_config_dirty_list, sizeof (vdev_t),
	    offsetof(vdev_t, vdev_config_dirty_node));
	list_create(&spa->spa_state_dirty_list, sizeof (vdev_t),
	    offsetof(vdev_t, vdev_state_dirty_node));

	txg_list_create(&spa->spa_vdev_txg_list,
	    offsetof(struct vdev, vdev_txg_node));

	avl_create(&spa->spa_errlist_scrub,
	    spa_error_entry_compare, sizeof (spa_error_entry_t),
	    offsetof(spa_error_entry_t, se_avl));
	avl_create(&spa->spa_errlist_last,
	    spa_error_entry_compare, sizeof (spa_error_entry_t),
	    offsetof(spa_error_entry_t, se_avl));
}

/*
 * Opposite of spa_activate().
 */
static void
spa_deactivate(spa_t *spa)
{
	ASSERT(spa->spa_sync_on == B_FALSE);
	ASSERT(spa->spa_dsl_pool == NULL);
	ASSERT(spa->spa_root_vdev == NULL);
	ASSERT(spa->spa_async_zio_root == NULL);
	ASSERT(spa->spa_state != POOL_STATE_UNINITIALIZED);

	txg_list_destroy(&spa->spa_vdev_txg_list);

	list_destroy(&spa->spa_config_dirty_list);
	list_destroy(&spa->spa_state_dirty_list);

	for (int t = 0; t < ZIO_TYPES; t++) {
		for (int q = 0; q < ZIO_TASKQ_TYPES; q++) {
			taskq_destroy(spa->spa_zio_taskq[t][q]);
			spa->spa_zio_taskq[t][q] = NULL;
		}
	}

	metaslab_class_destroy(spa->spa_normal_class);
	spa->spa_normal_class = NULL;

	metaslab_class_destroy(spa->spa_log_class);
	spa->spa_log_class = NULL;

	/*
	 * If this was part of an import or the open otherwise failed, we may
	 * still have errors left in the queues.  Empty them just in case.
	 */
	spa_errlog_drain(spa);

	avl_destroy(&spa->spa_errlist_scrub);
	avl_destroy(&spa->spa_errlist_last);

	spa->spa_state = POOL_STATE_UNINITIALIZED;
}

/*
 * Verify a pool configuration, and construct the vdev tree appropriately.  This
 * will create all the necessary vdevs in the appropriate layout, with each vdev
 * in the CLOSED state.  This will prep the pool before open/creation/import.
 * All vdev validation is done by the vdev_alloc() routine.
 */
static int
spa_config_parse(spa_t *spa, vdev_t **vdp, nvlist_t *nv, vdev_t *parent,
    uint_t id, int atype)
{
	nvlist_t **child;
	uint_t children;
	int error;

	if ((error = vdev_alloc(spa, vdp, nv, parent, id, atype)) != 0)
		return (error);

	if ((*vdp)->vdev_ops->vdev_op_leaf)
		return (0);

	error = nvlist_lookup_nvlist_array(nv, ZPOOL_CONFIG_CHILDREN,
	    &child, &children);

	if (error == ENOENT)
		return (0);

	if (error) {
		vdev_free(*vdp);
		*vdp = NULL;
		return (EINVAL);
	}

	for (int c = 0; c < children; c++) {
		vdev_t *vd;
		if ((error = spa_config_parse(spa, &vd, child[c], *vdp, c,
		    atype)) != 0) {
			vdev_free(*vdp);
			*vdp = NULL;
			return (error);
		}
	}

	ASSERT(*vdp != NULL);

	return (0);
}

/*
 * Opposite of spa_load().
 */
static void
spa_unload(spa_t *spa)
{
	int i;

	ASSERT(MUTEX_HELD(&spa_namespace_lock));

	/*
	 * Stop async tasks.
	 */
	spa_async_suspend(spa);

	/*
	 * Stop syncing.
	 */
	if (spa->spa_sync_on) {
		txg_sync_stop(spa->spa_dsl_pool);
		spa->spa_sync_on = B_FALSE;
	}

	/*
	 * Wait for any outstanding async I/O to complete.
	 */
	if (spa->spa_async_zio_root != NULL) {
		(void) zio_wait(spa->spa_async_zio_root);
		spa->spa_async_zio_root = NULL;
	}

	/*
	 * Close the dsl pool.
	 */
	if (spa->spa_dsl_pool) {
		dsl_pool_close(spa->spa_dsl_pool);
		spa->spa_dsl_pool = NULL;
	}

	spa_config_enter(spa, SCL_ALL, FTAG, RW_WRITER);

	/*
	 * Drop and purge level 2 cache
	 */
	spa_l2cache_drop(spa);

	/*
	 * Close all vdevs.
	 */
	if (spa->spa_root_vdev)
		vdev_free(spa->spa_root_vdev);
	ASSERT(spa->spa_root_vdev == NULL);

	for (i = 0; i < spa->spa_spares.sav_count; i++)
		vdev_free(spa->spa_spares.sav_vdevs[i]);
	if (spa->spa_spares.sav_vdevs) {
		kmem_free(spa->spa_spares.sav_vdevs,
		    spa->spa_spares.sav_count * sizeof (void *));
		spa->spa_spares.sav_vdevs = NULL;
	}
	if (spa->spa_spares.sav_config) {
		nvlist_free(spa->spa_spares.sav_config);
		spa->spa_spares.sav_config = NULL;
	}
	spa->spa_spares.sav_count = 0;

	for (i = 0; i < spa->spa_l2cache.sav_count; i++)
		vdev_free(spa->spa_l2cache.sav_vdevs[i]);
	if (spa->spa_l2cache.sav_vdevs) {
		kmem_free(spa->spa_l2cache.sav_vdevs,
		    spa->spa_l2cache.sav_count * sizeof (void *));
		spa->spa_l2cache.sav_vdevs = NULL;
	}
	if (spa->spa_l2cache.sav_config) {
		nvlist_free(spa->spa_l2cache.sav_config);
		spa->spa_l2cache.sav_config = NULL;
	}
	spa->spa_l2cache.sav_count = 0;

	spa->spa_async_suspended = 0;

	spa_config_exit(spa, SCL_ALL, FTAG);
}

/*
 * Load (or re-load) the current list of vdevs describing the active spares for
 * this pool.  When this is called, we have some form of basic information in
 * 'spa_spares.sav_config'.  We parse this into vdevs, try to open them, and
 * then re-generate a more complete list including status information.
 */
static void
spa_load_spares(spa_t *spa)
{
	nvlist_t **spares;
	uint_t nspares;
	int i;
	vdev_t *vd, *tvd;

	ASSERT(spa_config_held(spa, SCL_ALL, RW_WRITER) == SCL_ALL);

	/*
	 * First, close and free any existing spare vdevs.
	 */
	for (i = 0; i < spa->spa_spares.sav_count; i++) {
		vd = spa->spa_spares.sav_vdevs[i];

		/* Undo the call to spa_activate() below */
		if ((tvd = spa_lookup_by_guid(spa, vd->vdev_guid,
		    B_FALSE)) != NULL && tvd->vdev_isspare)
			spa_spare_remove(tvd);
		vdev_close(vd);
		vdev_free(vd);
	}

	if (spa->spa_spares.sav_vdevs)
		kmem_free(spa->spa_spares.sav_vdevs,
		    spa->spa_spares.sav_count * sizeof (void *));

	if (spa->spa_spares.sav_config == NULL)
		nspares = 0;
	else
		VERIFY(nvlist_lookup_nvlist_array(spa->spa_spares.sav_config,
		    ZPOOL_CONFIG_SPARES, &spares, &nspares) == 0);

	spa->spa_spares.sav_count = (int)nspares;
	spa->spa_spares.sav_vdevs = NULL;

	if (nspares == 0)
		return;

	/*
	 * Construct the array of vdevs, opening them to get status in the
	 * process.   For each spare, there is potentially two different vdev_t
	 * structures associated with it: one in the list of spares (used only
	 * for basic validation purposes) and one in the active vdev
	 * configuration (if it's spared in).  During this phase we open and
	 * validate each vdev on the spare list.  If the vdev also exists in the
	 * active configuration, then we also mark this vdev as an active spare.
	 */
	spa->spa_spares.sav_vdevs = kmem_alloc(nspares * sizeof (void *),
	    KM_SLEEP);
	for (i = 0; i < spa->spa_spares.sav_count; i++) {
		VERIFY(spa_config_parse(spa, &vd, spares[i], NULL, 0,
		    VDEV_ALLOC_SPARE) == 0);
		ASSERT(vd != NULL);

		spa->spa_spares.sav_vdevs[i] = vd;

		if ((tvd = spa_lookup_by_guid(spa, vd->vdev_guid,
		    B_FALSE)) != NULL) {
			if (!tvd->vdev_isspare)
				spa_spare_add(tvd);

			/*
			 * We only mark the spare active if we were successfully
			 * able to load the vdev.  Otherwise, importing a pool
			 * with a bad active spare would result in strange
			 * behavior, because multiple pool would think the spare
			 * is actively in use.
			 *
			 * There is a vulnerability here to an equally bizarre
			 * circumstance, where a dead active spare is later
			 * brought back to life (onlined or otherwise).  Given
			 * the rarity of this scenario, and the extra complexity
			 * it adds, we ignore the possibility.
			 */
			if (!vdev_is_dead(tvd))
				spa_spare_activate(tvd);
		}

		vd->vdev_top = vd;
		vd->vdev_aux = &spa->spa_spares;

		if (vdev_open(vd) != 0)
			continue;

		if (vdev_validate_aux(vd) == 0)
			spa_spare_add(vd);
	}

	/*
	 * Recompute the stashed list of spares, with status information
	 * this time.
	 */
	VERIFY(nvlist_remove(spa->spa_spares.sav_config, ZPOOL_CONFIG_SPARES,
	    DATA_TYPE_NVLIST_ARRAY) == 0);

	spares = kmem_alloc(spa->spa_spares.sav_count * sizeof (void *),
	    KM_SLEEP);
	for (i = 0; i < spa->spa_spares.sav_count; i++)
		spares[i] = vdev_config_generate(spa,
		    spa->spa_spares.sav_vdevs[i], B_TRUE, B_TRUE, B_FALSE);
	VERIFY(nvlist_add_nvlist_array(spa->spa_spares.sav_config,
	    ZPOOL_CONFIG_SPARES, spares, spa->spa_spares.sav_count) == 0);
	for (i = 0; i < spa->spa_spares.sav_count; i++)
		nvlist_free(spares[i]);
	kmem_free(spares, spa->spa_spares.sav_count * sizeof (void *));
}

/*
 * Load (or re-load) the current list of vdevs describing the active l2cache for
 * this pool.  When this is called, we have some form of basic information in
 * 'spa_l2cache.sav_config'.  We parse this into vdevs, try to open them, and
 * then re-generate a more complete list including status information.
 * Devices which are already active have their details maintained, and are
 * not re-opened.
 */
static void
spa_load_l2cache(spa_t *spa)
{
	nvlist_t **l2cache;
	uint_t nl2cache;
	int i, j, oldnvdevs;
<<<<<<< HEAD
	uint64_t guid, size;
	vdev_t *vd, **oldvdevs, **newvdevs = NULL;
=======
	uint64_t guid;
	vdev_t *vd, **oldvdevs, **newvdevs;
>>>>>>> 9babb374
	spa_aux_vdev_t *sav = &spa->spa_l2cache;

	ASSERT(spa_config_held(spa, SCL_ALL, RW_WRITER) == SCL_ALL);

	if (sav->sav_config != NULL) {
		VERIFY(nvlist_lookup_nvlist_array(sav->sav_config,
		    ZPOOL_CONFIG_L2CACHE, &l2cache, &nl2cache) == 0);
		newvdevs = kmem_alloc(nl2cache * sizeof (void *), KM_SLEEP);
	} else {
		nl2cache = 0;
	}

	oldvdevs = sav->sav_vdevs;
	oldnvdevs = sav->sav_count;
	sav->sav_vdevs = NULL;
	sav->sav_count = 0;

	/*
	 * Process new nvlist of vdevs.
	 */
	for (i = 0; i < nl2cache; i++) {
		VERIFY(nvlist_lookup_uint64(l2cache[i], ZPOOL_CONFIG_GUID,
		    &guid) == 0);

		newvdevs[i] = NULL;
		for (j = 0; j < oldnvdevs; j++) {
			vd = oldvdevs[j];
			if (vd != NULL && guid == vd->vdev_guid) {
				/*
				 * Retain previous vdev for add/remove ops.
				 */
				newvdevs[i] = vd;
				oldvdevs[j] = NULL;
				break;
			}
		}

		if (newvdevs[i] == NULL) {
			/*
			 * Create new vdev
			 */
			VERIFY(spa_config_parse(spa, &vd, l2cache[i], NULL, 0,
			    VDEV_ALLOC_L2CACHE) == 0);
			ASSERT(vd != NULL);
			newvdevs[i] = vd;

			/*
			 * Commit this vdev as an l2cache device,
			 * even if it fails to open.
			 */
			spa_l2cache_add(vd);

			vd->vdev_top = vd;
			vd->vdev_aux = sav;

			spa_l2cache_activate(vd);

			if (vdev_open(vd) != 0)
				continue;

			(void) vdev_validate_aux(vd);

			if (!vdev_is_dead(vd))
				l2arc_add_vdev(spa, vd);
		}
	}

	/*
	 * Purge vdevs that were dropped
	 */
	for (i = 0; i < oldnvdevs; i++) {
		uint64_t pool;

		vd = oldvdevs[i];
		if (vd != NULL) {
			if (spa_l2cache_exists(vd->vdev_guid, &pool) &&
			    pool != 0ULL && l2arc_vdev_present(vd))
				l2arc_remove_vdev(vd);
			(void) vdev_close(vd);
			spa_l2cache_remove(vd);
		}
	}

	if (oldvdevs)
		kmem_free(oldvdevs, oldnvdevs * sizeof (void *));

	if (sav->sav_config == NULL)
		goto out;

	sav->sav_vdevs = newvdevs;
	sav->sav_count = (int)nl2cache;

	/*
	 * Recompute the stashed list of l2cache devices, with status
	 * information this time.
	 */
	VERIFY(nvlist_remove(sav->sav_config, ZPOOL_CONFIG_L2CACHE,
	    DATA_TYPE_NVLIST_ARRAY) == 0);

	l2cache = kmem_alloc(sav->sav_count * sizeof (void *), KM_SLEEP);
	for (i = 0; i < sav->sav_count; i++)
		l2cache[i] = vdev_config_generate(spa,
		    sav->sav_vdevs[i], B_TRUE, B_FALSE, B_TRUE);
	VERIFY(nvlist_add_nvlist_array(sav->sav_config,
	    ZPOOL_CONFIG_L2CACHE, l2cache, sav->sav_count) == 0);
out:
	for (i = 0; i < sav->sav_count; i++)
		nvlist_free(l2cache[i]);
	if (sav->sav_count)
		kmem_free(l2cache, sav->sav_count * sizeof (void *));
}

static int
load_nvlist(spa_t *spa, uint64_t obj, nvlist_t **value)
{
	dmu_buf_t *db;
	char *packed = NULL;
	size_t nvsize = 0;
	int error;
	*value = NULL;

	VERIFY(0 == dmu_bonus_hold(spa->spa_meta_objset, obj, FTAG, &db));
	nvsize = *(uint64_t *)db->db_data;
	dmu_buf_rele(db, FTAG);

	packed = kmem_alloc(nvsize, KM_SLEEP);
	error = dmu_read(spa->spa_meta_objset, obj, 0, nvsize, packed,
	    DMU_READ_PREFETCH);
	if (error == 0)
		error = nvlist_unpack(packed, nvsize, value, 0);
	kmem_free(packed, nvsize);

	return (error);
}

/*
 * Checks to see if the given vdev could not be opened, in which case we post a
 * sysevent to notify the autoreplace code that the device has been removed.
 */
static void
spa_check_removed(vdev_t *vd)
{
	for (int c = 0; c < vd->vdev_children; c++)
		spa_check_removed(vd->vdev_child[c]);

	if (vd->vdev_ops->vdev_op_leaf && vdev_is_dead(vd)) {
		zfs_post_autoreplace(vd->vdev_spa, vd);
		spa_event_notify(vd->vdev_spa, vd, ESC_ZFS_VDEV_CHECK);
	}
}

/*
 * Load the slog device state from the config object since it's possible
 * that the label does not contain the most up-to-date information.
 */
void
spa_load_log_state(spa_t *spa)
{
	nvlist_t *nv, *nvroot, **child;
	uint64_t is_log;
	uint_t children;
	vdev_t *rvd = spa->spa_root_vdev;

	VERIFY(load_nvlist(spa, spa->spa_config_object, &nv) == 0);
	VERIFY(nvlist_lookup_nvlist(nv, ZPOOL_CONFIG_VDEV_TREE, &nvroot) == 0);
	VERIFY(nvlist_lookup_nvlist_array(nvroot, ZPOOL_CONFIG_CHILDREN,
	    &child, &children) == 0);

	for (int c = 0; c < children; c++) {
		vdev_t *tvd = rvd->vdev_child[c];

		if (nvlist_lookup_uint64(child[c], ZPOOL_CONFIG_IS_LOG,
		    &is_log) == 0 && is_log)
			vdev_load_log_state(tvd, child[c]);
	}
	nvlist_free(nv);
}

/*
 * Check for missing log devices
 */
int
spa_check_logs(spa_t *spa)
{
	switch (spa->spa_log_state) {
	case SPA_LOG_MISSING:
		/* need to recheck in case slog has been restored */
	case SPA_LOG_UNKNOWN:
		if (dmu_objset_find(spa->spa_name, zil_check_log_chain, NULL,
		    DS_FIND_CHILDREN)) {
			spa->spa_log_state = SPA_LOG_MISSING;
			return (1);
		}
		break;
	}
	return (0);
}

/*
 * Load an existing storage pool, using the pool's builtin spa_config as a
 * source of configuration information.
 */
static int
spa_load(spa_t *spa, nvlist_t *config, spa_load_state_t state, int mosconfig)
{
	int error = 0;
	nvlist_t *nvroot = NULL;
	vdev_t *rvd;
	uberblock_t *ub = &spa->spa_uberblock;
	uint64_t config_cache_txg = spa->spa_config_txg;
	uint64_t pool_guid;
	uint64_t version;
	uint64_t autoreplace = 0;
	int orig_mode = spa->spa_mode;
	char *ereport = FM_EREPORT_ZFS_POOL;

	/*
	 * If this is an untrusted config, access the pool in read-only mode.
	 * This prevents things like resilvering recently removed devices.
	 */
	if (!mosconfig)
		spa->spa_mode = FREAD;

	ASSERT(MUTEX_HELD(&spa_namespace_lock));

	spa->spa_load_state = state;

	if (nvlist_lookup_nvlist(config, ZPOOL_CONFIG_VDEV_TREE, &nvroot) ||
	    nvlist_lookup_uint64(config, ZPOOL_CONFIG_POOL_GUID, &pool_guid)) {
		error = EINVAL;
		goto out;
	}

	/*
	 * Versioning wasn't explicitly added to the label until later, so if
	 * it's not present treat it as the initial version.
	 */
	if (nvlist_lookup_uint64(config, ZPOOL_CONFIG_VERSION, &version) != 0)
		version = SPA_VERSION_INITIAL;

	(void) nvlist_lookup_uint64(config, ZPOOL_CONFIG_POOL_TXG,
	    &spa->spa_config_txg);

	if ((state == SPA_LOAD_IMPORT || state == SPA_LOAD_TRYIMPORT) &&
	    spa_guid_exists(pool_guid, 0)) {
		error = EEXIST;
		goto out;
	}

	spa->spa_load_guid = pool_guid;

	/*
	 * Create "The Godfather" zio to hold all async IOs
	 */
	spa->spa_async_zio_root = zio_root(spa, NULL, NULL,
	    ZIO_FLAG_CANFAIL | ZIO_FLAG_SPECULATIVE | ZIO_FLAG_GODFATHER);

	/*
	 * Parse the configuration into a vdev tree.  We explicitly set the
	 * value that will be returned by spa_version() since parsing the
	 * configuration requires knowing the version number.
	 */
	spa_config_enter(spa, SCL_ALL, FTAG, RW_WRITER);
	spa->spa_ubsync.ub_version = version;
	error = spa_config_parse(spa, &rvd, nvroot, NULL, 0, VDEV_ALLOC_LOAD);
	spa_config_exit(spa, SCL_ALL, FTAG);

	if (error != 0)
		goto out;

	ASSERT(spa->spa_root_vdev == rvd);
	ASSERT(spa_guid(spa) == pool_guid);

	/*
	 * Try to open all vdevs, loading each label in the process.
	 */
	spa_config_enter(spa, SCL_ALL, FTAG, RW_WRITER);
	error = vdev_open(rvd);
	spa_config_exit(spa, SCL_ALL, FTAG);
	if (error != 0)
		goto out;

	/*
	 * We need to validate the vdev labels against the configuration that
	 * we have in hand, which is dependent on the setting of mosconfig. If
	 * mosconfig is true then we're validating the vdev labels based on
	 * that config. Otherwise, we're validating against the cached config
	 * (zpool.cache) that was read when we loaded the zfs module, and then
	 * later we will recursively call spa_load() and validate against
	 * the vdev config.
	 */
	spa_config_enter(spa, SCL_ALL, FTAG, RW_WRITER);
	error = vdev_validate(rvd);
	spa_config_exit(spa, SCL_ALL, FTAG);
	if (error != 0)
		goto out;

	if (rvd->vdev_state <= VDEV_STATE_CANT_OPEN) {
		error = ENXIO;
		goto out;
	}

	/*
	 * Find the best uberblock.
	 */
	vdev_uberblock_load(NULL, rvd, ub);

	/*
	 * If we weren't able to find a single valid uberblock, return failure.
	 */
	if (ub->ub_txg == 0) {
		vdev_set_state(rvd, B_TRUE, VDEV_STATE_CANT_OPEN,
		    VDEV_AUX_CORRUPT_DATA);
		error = ENXIO;
		goto out;
	}

	/*
	 * If the pool is newer than the code, we can't open it.
	 */
	if (ub->ub_version > SPA_VERSION) {
		vdev_set_state(rvd, B_TRUE, VDEV_STATE_CANT_OPEN,
		    VDEV_AUX_VERSION_NEWER);
		error = ENOTSUP;
		goto out;
	}

	/*
	 * If the vdev guid sum doesn't match the uberblock, we have an
	 * incomplete configuration.
	 */
	if (rvd->vdev_guid_sum != ub->ub_guid_sum && mosconfig) {
		vdev_set_state(rvd, B_TRUE, VDEV_STATE_CANT_OPEN,
		    VDEV_AUX_BAD_GUID_SUM);
		error = ENXIO;
		goto out;
	}

	/*
	 * Initialize internal SPA structures.
	 */
	spa->spa_state = POOL_STATE_ACTIVE;
	spa->spa_ubsync = spa->spa_uberblock;
	spa->spa_first_txg = spa_last_synced_txg(spa) + 1;
	error = dsl_pool_open(spa, spa->spa_first_txg, &spa->spa_dsl_pool);
	if (error) {
		vdev_set_state(rvd, B_TRUE, VDEV_STATE_CANT_OPEN,
		    VDEV_AUX_CORRUPT_DATA);
		goto out;
	}
	spa->spa_meta_objset = spa->spa_dsl_pool->dp_meta_objset;

	if (zap_lookup(spa->spa_meta_objset,
	    DMU_POOL_DIRECTORY_OBJECT, DMU_POOL_CONFIG,
	    sizeof (uint64_t), 1, &spa->spa_config_object) != 0) {
		vdev_set_state(rvd, B_TRUE, VDEV_STATE_CANT_OPEN,
		    VDEV_AUX_CORRUPT_DATA);
		error = EIO;
		goto out;
	}

	if (!mosconfig) {
		nvlist_t *newconfig;
		uint64_t hostid;

		if (load_nvlist(spa, spa->spa_config_object, &newconfig) != 0) {
			vdev_set_state(rvd, B_TRUE, VDEV_STATE_CANT_OPEN,
			    VDEV_AUX_CORRUPT_DATA);
			error = EIO;
			goto out;
		}

		if (!spa_is_root(spa) && nvlist_lookup_uint64(newconfig,
		    ZPOOL_CONFIG_HOSTID, &hostid) == 0) {
			char *hostname;
			unsigned long myhostid = 0;

			VERIFY(nvlist_lookup_string(newconfig,
			    ZPOOL_CONFIG_HOSTNAME, &hostname) == 0);

#ifdef	_KERNEL
			myhostid = zone_get_hostid(NULL);
#else	/* _KERNEL */
			/*
			 * We're emulating the system's hostid in userland, so
			 * we can't use zone_get_hostid().
			 */
			(void) ddi_strtoul(hw_serial, NULL, 10, &myhostid);
#endif	/* _KERNEL */
			if (hostid != 0 && myhostid != 0 &&
			    hostid != myhostid) {
				cmn_err(CE_WARN, "pool '%s' could not be "
				    "loaded as it was last accessed by "
				    "another system (host: %s hostid: 0x%lx). "
				    "See: http://www.sun.com/msg/ZFS-8000-EY",
				    spa_name(spa), hostname,
				    (unsigned long)hostid);
				error = EBADF;
				goto out;
			}
		}

		spa_config_set(spa, newconfig);
		spa_unload(spa);
		spa_deactivate(spa);
		spa_activate(spa, orig_mode);

		return (spa_load(spa, newconfig, state, B_TRUE));
	}

	if (zap_lookup(spa->spa_meta_objset,
	    DMU_POOL_DIRECTORY_OBJECT, DMU_POOL_SYNC_BPLIST,
	    sizeof (uint64_t), 1, &spa->spa_sync_bplist_obj) != 0) {
		vdev_set_state(rvd, B_TRUE, VDEV_STATE_CANT_OPEN,
		    VDEV_AUX_CORRUPT_DATA);
		error = EIO;
		goto out;
	}

	/*
	 * Load the bit that tells us to use the new accounting function
	 * (raid-z deflation).  If we have an older pool, this will not
	 * be present.
	 */
	error = zap_lookup(spa->spa_meta_objset,
	    DMU_POOL_DIRECTORY_OBJECT, DMU_POOL_DEFLATE,
	    sizeof (uint64_t), 1, &spa->spa_deflate);
	if (error != 0 && error != ENOENT) {
		vdev_set_state(rvd, B_TRUE, VDEV_STATE_CANT_OPEN,
		    VDEV_AUX_CORRUPT_DATA);
		error = EIO;
		goto out;
	}

	/*
	 * Load the persistent error log.  If we have an older pool, this will
	 * not be present.
	 */
	error = zap_lookup(spa->spa_meta_objset,
	    DMU_POOL_DIRECTORY_OBJECT, DMU_POOL_ERRLOG_LAST,
	    sizeof (uint64_t), 1, &spa->spa_errlog_last);
	if (error != 0 && error != ENOENT) {
		vdev_set_state(rvd, B_TRUE, VDEV_STATE_CANT_OPEN,
		    VDEV_AUX_CORRUPT_DATA);
		error = EIO;
		goto out;
	}

	error = zap_lookup(spa->spa_meta_objset,
	    DMU_POOL_DIRECTORY_OBJECT, DMU_POOL_ERRLOG_SCRUB,
	    sizeof (uint64_t), 1, &spa->spa_errlog_scrub);
	if (error != 0 && error != ENOENT) {
		vdev_set_state(rvd, B_TRUE, VDEV_STATE_CANT_OPEN,
		    VDEV_AUX_CORRUPT_DATA);
		error = EIO;
		goto out;
	}

	/*
	 * Load the history object.  If we have an older pool, this
	 * will not be present.
	 */
	error = zap_lookup(spa->spa_meta_objset,
	    DMU_POOL_DIRECTORY_OBJECT, DMU_POOL_HISTORY,
	    sizeof (uint64_t), 1, &spa->spa_history);
	if (error != 0 && error != ENOENT) {
		vdev_set_state(rvd, B_TRUE, VDEV_STATE_CANT_OPEN,
		    VDEV_AUX_CORRUPT_DATA);
		error = EIO;
		goto out;
	}

	/*
	 * Load any hot spares for this pool.
	 */
	error = zap_lookup(spa->spa_meta_objset, DMU_POOL_DIRECTORY_OBJECT,
	    DMU_POOL_SPARES, sizeof (uint64_t), 1, &spa->spa_spares.sav_object);
	if (error != 0 && error != ENOENT) {
		vdev_set_state(rvd, B_TRUE, VDEV_STATE_CANT_OPEN,
		    VDEV_AUX_CORRUPT_DATA);
		error = EIO;
		goto out;
	}
	if (error == 0) {
		ASSERT(spa_version(spa) >= SPA_VERSION_SPARES);
		if (load_nvlist(spa, spa->spa_spares.sav_object,
		    &spa->spa_spares.sav_config) != 0) {
			vdev_set_state(rvd, B_TRUE, VDEV_STATE_CANT_OPEN,
			    VDEV_AUX_CORRUPT_DATA);
			error = EIO;
			goto out;
		}

		spa_config_enter(spa, SCL_ALL, FTAG, RW_WRITER);
		spa_load_spares(spa);
		spa_config_exit(spa, SCL_ALL, FTAG);
	}

	/*
	 * Load any level 2 ARC devices for this pool.
	 */
	error = zap_lookup(spa->spa_meta_objset, DMU_POOL_DIRECTORY_OBJECT,
	    DMU_POOL_L2CACHE, sizeof (uint64_t), 1,
	    &spa->spa_l2cache.sav_object);
	if (error != 0 && error != ENOENT) {
		vdev_set_state(rvd, B_TRUE, VDEV_STATE_CANT_OPEN,
		    VDEV_AUX_CORRUPT_DATA);
		error = EIO;
		goto out;
	}
	if (error == 0) {
		ASSERT(spa_version(spa) >= SPA_VERSION_L2CACHE);
		if (load_nvlist(spa, spa->spa_l2cache.sav_object,
		    &spa->spa_l2cache.sav_config) != 0) {
			vdev_set_state(rvd, B_TRUE,
			    VDEV_STATE_CANT_OPEN,
			    VDEV_AUX_CORRUPT_DATA);
			error = EIO;
			goto out;
		}

		spa_config_enter(spa, SCL_ALL, FTAG, RW_WRITER);
		spa_load_l2cache(spa);
		spa_config_exit(spa, SCL_ALL, FTAG);
	}

	spa_load_log_state(spa);

	if (spa_check_logs(spa)) {
		vdev_set_state(rvd, B_TRUE, VDEV_STATE_CANT_OPEN,
		    VDEV_AUX_BAD_LOG);
		error = ENXIO;
		ereport = FM_EREPORT_ZFS_LOG_REPLAY;
		goto out;
	}


	spa->spa_delegation = zpool_prop_default_numeric(ZPOOL_PROP_DELEGATION);

	error = zap_lookup(spa->spa_meta_objset, DMU_POOL_DIRECTORY_OBJECT,
	    DMU_POOL_PROPS, sizeof (uint64_t), 1, &spa->spa_pool_props_object);

	if (error && error != ENOENT) {
		vdev_set_state(rvd, B_TRUE, VDEV_STATE_CANT_OPEN,
		    VDEV_AUX_CORRUPT_DATA);
		error = EIO;
		goto out;
	}

	if (error == 0) {
		(void) zap_lookup(spa->spa_meta_objset,
		    spa->spa_pool_props_object,
		    zpool_prop_to_name(ZPOOL_PROP_BOOTFS),
		    sizeof (uint64_t), 1, &spa->spa_bootfs);
		(void) zap_lookup(spa->spa_meta_objset,
		    spa->spa_pool_props_object,
		    zpool_prop_to_name(ZPOOL_PROP_AUTOREPLACE),
		    sizeof (uint64_t), 1, &autoreplace);
		(void) zap_lookup(spa->spa_meta_objset,
		    spa->spa_pool_props_object,
		    zpool_prop_to_name(ZPOOL_PROP_DELEGATION),
		    sizeof (uint64_t), 1, &spa->spa_delegation);
		(void) zap_lookup(spa->spa_meta_objset,
		    spa->spa_pool_props_object,
		    zpool_prop_to_name(ZPOOL_PROP_FAILUREMODE),
		    sizeof (uint64_t), 1, &spa->spa_failmode);
		(void) zap_lookup(spa->spa_meta_objset,
		    spa->spa_pool_props_object,
		    zpool_prop_to_name(ZPOOL_PROP_AUTOEXPAND),
		    sizeof (uint64_t), 1, &spa->spa_autoexpand);
	}

	/*
	 * If the 'autoreplace' property is set, then post a resource notifying
	 * the ZFS DE that it should not issue any faults for unopenable
	 * devices.  We also iterate over the vdevs, and post a sysevent for any
	 * unopenable vdevs so that the normal autoreplace handler can take
	 * over.
	 */
	if (autoreplace && state != SPA_LOAD_TRYIMPORT)
		spa_check_removed(spa->spa_root_vdev);

	/*
	 * Load the vdev state for all toplevel vdevs.
	 */
	vdev_load(rvd);

	/*
	 * Propagate the leaf DTLs we just loaded all the way up the tree.
	 */
	spa_config_enter(spa, SCL_ALL, FTAG, RW_WRITER);
	vdev_dtl_reassess(rvd, 0, 0, B_FALSE);
	spa_config_exit(spa, SCL_ALL, FTAG);

	/*
	 * Check the state of the root vdev.  If it can't be opened, it
	 * indicates one or more toplevel vdevs are faulted.
	 */
	if (rvd->vdev_state <= VDEV_STATE_CANT_OPEN) {
		error = ENXIO;
		goto out;
	}

	if (spa_writeable(spa)) {
		dmu_tx_t *tx;
		int need_update = B_FALSE;

		ASSERT(state != SPA_LOAD_TRYIMPORT);

		/*
		 * Claim log blocks that haven't been committed yet.
		 * This must all happen in a single txg.
		 */
		tx = dmu_tx_create_assigned(spa_get_dsl(spa),
		    spa_first_txg(spa));
		(void) dmu_objset_find(spa_name(spa),
		    zil_claim, tx, DS_FIND_CHILDREN);
		dmu_tx_commit(tx);

		spa->spa_log_state = SPA_LOG_GOOD;
		spa->spa_sync_on = B_TRUE;
		txg_sync_start(spa->spa_dsl_pool);

		/*
		 * Wait for all claims to sync.
		 */
		txg_wait_synced(spa->spa_dsl_pool, 0);

		/*
		 * If the config cache is stale, or we have uninitialized
		 * metaslabs (see spa_vdev_add()), then update the config.
		 */
		if (config_cache_txg != spa->spa_config_txg ||
		    state == SPA_LOAD_IMPORT)
			need_update = B_TRUE;

		for (int c = 0; c < rvd->vdev_children; c++)
			if (rvd->vdev_child[c]->vdev_ms_array == 0)
				need_update = B_TRUE;

		/*
		 * Update the config cache asychronously in case we're the
		 * root pool, in which case the config cache isn't writable yet.
		 */
		if (need_update)
			spa_async_request(spa, SPA_ASYNC_CONFIG_UPDATE);

		/*
		 * Check all DTLs to see if anything needs resilvering.
		 */
		if (vdev_resilver_needed(rvd, NULL, NULL))
			spa_async_request(spa, SPA_ASYNC_RESILVER);
	}

	error = 0;
out:
	spa->spa_minref = refcount_count(&spa->spa_refcount);
	if (error && error != EBADF)
		zfs_ereport_post(ereport, spa, NULL, NULL, 0, 0);
	spa->spa_load_state = SPA_LOAD_NONE;
	spa->spa_ena = 0;

	return (error);
}

/*
 * Pool Open/Import
 *
 * The import case is identical to an open except that the configuration is sent
 * down from userland, instead of grabbed from the configuration cache.  For the
 * case of an open, the pool configuration will exist in the
 * POOL_STATE_UNINITIALIZED state.
 *
 * The stats information (gen/count/ustats) is used to gather vdev statistics at
 * the same time open the pool, without having to keep around the spa_t in some
 * ambiguous state.
 */
static int
spa_open_common(const char *pool, spa_t **spapp, void *tag, nvlist_t **config)
{
	spa_t *spa;
	int error;
	int locked = B_FALSE;

	*spapp = NULL;

	/*
	 * As disgusting as this is, we need to support recursive calls to this
	 * function because dsl_dir_open() is called during spa_load(), and ends
	 * up calling spa_open() again.  The real fix is to figure out how to
	 * avoid dsl_dir_open() calling this in the first place.
	 */
	if (mutex_owner(&spa_namespace_lock) != curthread) {
		mutex_enter(&spa_namespace_lock);
		locked = B_TRUE;
	}

	if ((spa = spa_lookup(pool)) == NULL) {
		if (locked)
			mutex_exit(&spa_namespace_lock);
		return (ENOENT);
	}
	if (spa->spa_state == POOL_STATE_UNINITIALIZED) {

		spa_activate(spa, spa_mode_global);

		error = spa_load(spa, spa->spa_config, SPA_LOAD_OPEN, B_FALSE);

		if (error == EBADF) {
			/*
			 * If vdev_validate() returns failure (indicated by
			 * EBADF), it indicates that one of the vdevs indicates
			 * that the pool has been exported or destroyed.  If
			 * this is the case, the config cache is out of sync and
			 * we should remove the pool from the namespace.
			 */
			spa_unload(spa);
			spa_deactivate(spa);
			spa_config_sync(spa, B_TRUE, B_TRUE);
			spa_remove(spa);
			if (locked)
				mutex_exit(&spa_namespace_lock);
			return (ENOENT);
		}

		if (error) {
			/*
			 * We can't open the pool, but we still have useful
			 * information: the state of each vdev after the
			 * attempted vdev_open().  Return this to the user.
			 */
			if (config != NULL && spa->spa_root_vdev != NULL)
				*config = spa_config_generate(spa, NULL, -1ULL,
				    B_TRUE);
			spa_unload(spa);
			spa_deactivate(spa);
			spa->spa_last_open_failed = B_TRUE;
			if (locked)
				mutex_exit(&spa_namespace_lock);
			*spapp = NULL;
			return (error);
		} else {
			spa->spa_last_open_failed = B_FALSE;
		}
	}

	spa_open_ref(spa, tag);

	if (locked)
		mutex_exit(&spa_namespace_lock);

	*spapp = spa;

	if (config != NULL)
		*config = spa_config_generate(spa, NULL, -1ULL, B_TRUE);

	return (0);
}

int
spa_open(const char *name, spa_t **spapp, void *tag)
{
	return (spa_open_common(name, spapp, tag, NULL));
}

/*
 * Lookup the given spa_t, incrementing the inject count in the process,
 * preventing it from being exported or destroyed.
 */
spa_t *
spa_inject_addref(char *name)
{
	spa_t *spa;

	mutex_enter(&spa_namespace_lock);
	if ((spa = spa_lookup(name)) == NULL) {
		mutex_exit(&spa_namespace_lock);
		return (NULL);
	}
	spa->spa_inject_ref++;
	mutex_exit(&spa_namespace_lock);

	return (spa);
}

void
spa_inject_delref(spa_t *spa)
{
	mutex_enter(&spa_namespace_lock);
	spa->spa_inject_ref--;
	mutex_exit(&spa_namespace_lock);
}

/*
 * Add spares device information to the nvlist.
 */
static void
spa_add_spares(spa_t *spa, nvlist_t *config)
{
	nvlist_t **spares;
	uint_t i, nspares;
	nvlist_t *nvroot;
	uint64_t guid;
	vdev_stat_t *vs;
	uint_t vsc;
	uint64_t pool;

	ASSERT(spa_config_held(spa, SCL_CONFIG, RW_READER));

	if (spa->spa_spares.sav_count == 0)
		return;

	VERIFY(nvlist_lookup_nvlist(config,
	    ZPOOL_CONFIG_VDEV_TREE, &nvroot) == 0);
	VERIFY(nvlist_lookup_nvlist_array(spa->spa_spares.sav_config,
	    ZPOOL_CONFIG_SPARES, &spares, &nspares) == 0);
	if (nspares != 0) {
		VERIFY(nvlist_add_nvlist_array(nvroot,
		    ZPOOL_CONFIG_SPARES, spares, nspares) == 0);
		VERIFY(nvlist_lookup_nvlist_array(nvroot,
		    ZPOOL_CONFIG_SPARES, &spares, &nspares) == 0);

		/*
		 * Go through and find any spares which have since been
		 * repurposed as an active spare.  If this is the case, update
		 * their status appropriately.
		 */
		for (i = 0; i < nspares; i++) {
			VERIFY(nvlist_lookup_uint64(spares[i],
			    ZPOOL_CONFIG_GUID, &guid) == 0);
			if (spa_spare_exists(guid, &pool, NULL) &&
			    pool != 0ULL) {
				VERIFY(nvlist_lookup_uint64_array(
				    spares[i], ZPOOL_CONFIG_STATS,
				    (uint64_t **)&vs, &vsc) == 0);
				vs->vs_state = VDEV_STATE_CANT_OPEN;
				vs->vs_aux = VDEV_AUX_SPARED;
			}
		}
	}
}

/*
 * Add l2cache device information to the nvlist, including vdev stats.
 */
static void
spa_add_l2cache(spa_t *spa, nvlist_t *config)
{
	nvlist_t **l2cache;
	uint_t i, j, nl2cache;
	nvlist_t *nvroot;
	uint64_t guid;
	vdev_t *vd;
	vdev_stat_t *vs;
	uint_t vsc;

	ASSERT(spa_config_held(spa, SCL_CONFIG, RW_READER));

	if (spa->spa_l2cache.sav_count == 0)
		return;

	VERIFY(nvlist_lookup_nvlist(config,
	    ZPOOL_CONFIG_VDEV_TREE, &nvroot) == 0);
	VERIFY(nvlist_lookup_nvlist_array(spa->spa_l2cache.sav_config,
	    ZPOOL_CONFIG_L2CACHE, &l2cache, &nl2cache) == 0);
	if (nl2cache != 0) {
		VERIFY(nvlist_add_nvlist_array(nvroot,
		    ZPOOL_CONFIG_L2CACHE, l2cache, nl2cache) == 0);
		VERIFY(nvlist_lookup_nvlist_array(nvroot,
		    ZPOOL_CONFIG_L2CACHE, &l2cache, &nl2cache) == 0);

		/*
		 * Update level 2 cache device stats.
		 */

		for (i = 0; i < nl2cache; i++) {
			VERIFY(nvlist_lookup_uint64(l2cache[i],
			    ZPOOL_CONFIG_GUID, &guid) == 0);

			vd = NULL;
			for (j = 0; j < spa->spa_l2cache.sav_count; j++) {
				if (guid ==
				    spa->spa_l2cache.sav_vdevs[j]->vdev_guid) {
					vd = spa->spa_l2cache.sav_vdevs[j];
					break;
				}
			}
			ASSERT(vd != NULL);

			VERIFY(nvlist_lookup_uint64_array(l2cache[i],
			    ZPOOL_CONFIG_STATS, (uint64_t **)&vs, &vsc) == 0);
			vdev_get_stats(vd, vs);
		}
	}
}

int
spa_get_stats(const char *name, nvlist_t **config, char *altroot, size_t buflen)
{
	int error;
	spa_t *spa;

	*config = NULL;
	error = spa_open_common(name, &spa, FTAG, config);

	if (spa != NULL) {
		/*
		 * This still leaves a window of inconsistency where the spares
		 * or l2cache devices could change and the config would be
		 * self-inconsistent.
		 */
		spa_config_enter(spa, SCL_CONFIG, FTAG, RW_READER);

		if (*config != NULL) {
			VERIFY(nvlist_add_uint64(*config,
			    ZPOOL_CONFIG_ERRCOUNT,
			    spa_get_errlog_size(spa)) == 0);

			if (spa_suspended(spa))
				VERIFY(nvlist_add_uint64(*config,
				    ZPOOL_CONFIG_SUSPENDED,
				    spa->spa_failmode) == 0);

			spa_add_spares(spa, *config);
			spa_add_l2cache(spa, *config);
		}
	}

	/*
	 * We want to get the alternate root even for faulted pools, so we cheat
	 * and call spa_lookup() directly.
	 */
	if (altroot) {
		if (spa == NULL) {
			mutex_enter(&spa_namespace_lock);
			spa = spa_lookup(name);
			if (spa)
				spa_altroot(spa, altroot, buflen);
			else
				altroot[0] = '\0';
			spa = NULL;
			mutex_exit(&spa_namespace_lock);
		} else {
			spa_altroot(spa, altroot, buflen);
		}
	}

	if (spa != NULL) {
		spa_config_exit(spa, SCL_CONFIG, FTAG);
		spa_close(spa, FTAG);
	}

	return (error);
}

/*
 * Validate that the auxiliary device array is well formed.  We must have an
 * array of nvlists, each which describes a valid leaf vdev.  If this is an
 * import (mode is VDEV_ALLOC_SPARE), then we allow corrupted spares to be
 * specified, as long as they are well-formed.
 */
static int
spa_validate_aux_devs(spa_t *spa, nvlist_t *nvroot, uint64_t crtxg, int mode,
    spa_aux_vdev_t *sav, const char *config, uint64_t version,
    vdev_labeltype_t label)
{
	nvlist_t **dev;
	uint_t i, ndev;
	vdev_t *vd;
	int error;

	ASSERT(spa_config_held(spa, SCL_ALL, RW_WRITER) == SCL_ALL);

	/*
	 * It's acceptable to have no devs specified.
	 */
	if (nvlist_lookup_nvlist_array(nvroot, config, &dev, &ndev) != 0)
		return (0);

	if (ndev == 0)
		return (EINVAL);

	/*
	 * Make sure the pool is formatted with a version that supports this
	 * device type.
	 */
	if (spa_version(spa) < version)
		return (ENOTSUP);

	/*
	 * Set the pending device list so we correctly handle device in-use
	 * checking.
	 */
	sav->sav_pending = dev;
	sav->sav_npending = ndev;

	for (i = 0; i < ndev; i++) {
		if ((error = spa_config_parse(spa, &vd, dev[i], NULL, 0,
		    mode)) != 0)
			goto out;

		if (!vd->vdev_ops->vdev_op_leaf) {
			vdev_free(vd);
			error = EINVAL;
			goto out;
		}

		/*
		 * The L2ARC currently only supports disk devices in
		 * kernel context.  For user-level testing, we allow it.
		 */
#ifdef _KERNEL
		if ((strcmp(config, ZPOOL_CONFIG_L2CACHE) == 0) &&
		    strcmp(vd->vdev_ops->vdev_op_type, VDEV_TYPE_DISK) != 0) {
			error = ENOTBLK;
			goto out;
		}
#endif
		vd->vdev_top = vd;

		if ((error = vdev_open(vd)) == 0 &&
		    (error = vdev_label_init(vd, crtxg, label)) == 0) {
			VERIFY(nvlist_add_uint64(dev[i], ZPOOL_CONFIG_GUID,
			    vd->vdev_guid) == 0);
		}

		vdev_free(vd);

		if (error &&
		    (mode != VDEV_ALLOC_SPARE && mode != VDEV_ALLOC_L2CACHE))
			goto out;
		else
			error = 0;
	}

out:
	sav->sav_pending = NULL;
	sav->sav_npending = 0;
	return (error);
}

static int
spa_validate_aux(spa_t *spa, nvlist_t *nvroot, uint64_t crtxg, int mode)
{
	int error;

	ASSERT(spa_config_held(spa, SCL_ALL, RW_WRITER) == SCL_ALL);

	if ((error = spa_validate_aux_devs(spa, nvroot, crtxg, mode,
	    &spa->spa_spares, ZPOOL_CONFIG_SPARES, SPA_VERSION_SPARES,
	    VDEV_LABEL_SPARE)) != 0) {
		return (error);
	}

	return (spa_validate_aux_devs(spa, nvroot, crtxg, mode,
	    &spa->spa_l2cache, ZPOOL_CONFIG_L2CACHE, SPA_VERSION_L2CACHE,
	    VDEV_LABEL_L2CACHE));
}

static void
spa_set_aux_vdevs(spa_aux_vdev_t *sav, nvlist_t **devs, int ndevs,
    const char *config)
{
	int i;

	if (sav->sav_config != NULL) {
		nvlist_t **olddevs;
		uint_t oldndevs;
		nvlist_t **newdevs;

		/*
		 * Generate new dev list by concatentating with the
		 * current dev list.
		 */
		VERIFY(nvlist_lookup_nvlist_array(sav->sav_config, config,
		    &olddevs, &oldndevs) == 0);

		newdevs = kmem_alloc(sizeof (void *) *
		    (ndevs + oldndevs), KM_SLEEP);
		for (i = 0; i < oldndevs; i++)
			VERIFY(nvlist_dup(olddevs[i], &newdevs[i],
			    KM_SLEEP) == 0);
		for (i = 0; i < ndevs; i++)
			VERIFY(nvlist_dup(devs[i], &newdevs[i + oldndevs],
			    KM_SLEEP) == 0);

		VERIFY(nvlist_remove(sav->sav_config, config,
		    DATA_TYPE_NVLIST_ARRAY) == 0);

		VERIFY(nvlist_add_nvlist_array(sav->sav_config,
		    config, newdevs, ndevs + oldndevs) == 0);
		for (i = 0; i < oldndevs + ndevs; i++)
			nvlist_free(newdevs[i]);
		kmem_free(newdevs, (oldndevs + ndevs) * sizeof (void *));
	} else {
		/*
		 * Generate a new dev list.
		 */
		VERIFY(nvlist_alloc(&sav->sav_config, NV_UNIQUE_NAME,
		    KM_SLEEP) == 0);
		VERIFY(nvlist_add_nvlist_array(sav->sav_config, config,
		    devs, ndevs) == 0);
	}
}

/*
 * Stop and drop level 2 ARC devices
 */
void
spa_l2cache_drop(spa_t *spa)
{
	vdev_t *vd;
	int i;
	spa_aux_vdev_t *sav = &spa->spa_l2cache;

	for (i = 0; i < sav->sav_count; i++) {
		uint64_t pool;

		vd = sav->sav_vdevs[i];
		ASSERT(vd != NULL);

		if (spa_l2cache_exists(vd->vdev_guid, &pool) &&
		    pool != 0ULL && l2arc_vdev_present(vd))
			l2arc_remove_vdev(vd);
		if (vd->vdev_isl2cache)
			spa_l2cache_remove(vd);
		vdev_clear_stats(vd);
		(void) vdev_close(vd);
	}
}

/*
 * Pool Creation
 */
int
spa_create(const char *pool, nvlist_t *nvroot, nvlist_t *props,
    const char *history_str, nvlist_t *zplprops)
{
	spa_t *spa;
	char *altroot = NULL;
	vdev_t *rvd;
	dsl_pool_t *dp;
	dmu_tx_t *tx;
	int error = 0;
	uint64_t txg = TXG_INITIAL;
	nvlist_t **spares, **l2cache;
	uint_t nspares, nl2cache;
	uint64_t version;

	/*
	 * If this pool already exists, return failure.
	 */
	mutex_enter(&spa_namespace_lock);
	if (spa_lookup(pool) != NULL) {
		mutex_exit(&spa_namespace_lock);
		return (EEXIST);
	}

	/*
	 * Allocate a new spa_t structure.
	 */
	(void) nvlist_lookup_string(props,
	    zpool_prop_to_name(ZPOOL_PROP_ALTROOT), &altroot);
	spa = spa_add(pool, altroot);
	spa_activate(spa, spa_mode_global);

	spa->spa_uberblock.ub_txg = txg - 1;

	if (props && (error = spa_prop_validate(spa, props))) {
		spa_deactivate(spa);
		spa_remove(spa);
		mutex_exit(&spa_namespace_lock);
		return (error);
	}

	if (nvlist_lookup_uint64(props, zpool_prop_to_name(ZPOOL_PROP_VERSION),
	    &version) != 0)
		version = SPA_VERSION;
	ASSERT(version <= SPA_VERSION);
	spa->spa_uberblock.ub_version = version;
	spa->spa_ubsync = spa->spa_uberblock;

	/*
	 * Create "The Godfather" zio to hold all async IOs
	 */
	spa->spa_async_zio_root = zio_root(spa, NULL, NULL,
	    ZIO_FLAG_CANFAIL | ZIO_FLAG_SPECULATIVE | ZIO_FLAG_GODFATHER);

	/*
	 * Create the root vdev.
	 */
	spa_config_enter(spa, SCL_ALL, FTAG, RW_WRITER);

	error = spa_config_parse(spa, &rvd, nvroot, NULL, 0, VDEV_ALLOC_ADD);

	ASSERT(error != 0 || rvd != NULL);
	ASSERT(error != 0 || spa->spa_root_vdev == rvd);

	if (error == 0 && !zfs_allocatable_devs(nvroot))
		error = EINVAL;

	if (error == 0 &&
	    (error = vdev_create(rvd, txg, B_FALSE)) == 0 &&
	    (error = spa_validate_aux(spa, nvroot, txg,
	    VDEV_ALLOC_ADD)) == 0) {
		for (int c = 0; c < rvd->vdev_children; c++) {
			vdev_metaslab_set_size(rvd->vdev_child[c]);
			vdev_expand(rvd->vdev_child[c], txg);
		}
	}

	spa_config_exit(spa, SCL_ALL, FTAG);

	if (error != 0) {
		spa_unload(spa);
		spa_deactivate(spa);
		spa_remove(spa);
		mutex_exit(&spa_namespace_lock);
		return (error);
	}

	/*
	 * Get the list of spares, if specified.
	 */
	if (nvlist_lookup_nvlist_array(nvroot, ZPOOL_CONFIG_SPARES,
	    &spares, &nspares) == 0) {
		VERIFY(nvlist_alloc(&spa->spa_spares.sav_config, NV_UNIQUE_NAME,
		    KM_SLEEP) == 0);
		VERIFY(nvlist_add_nvlist_array(spa->spa_spares.sav_config,
		    ZPOOL_CONFIG_SPARES, spares, nspares) == 0);
		spa_config_enter(spa, SCL_ALL, FTAG, RW_WRITER);
		spa_load_spares(spa);
		spa_config_exit(spa, SCL_ALL, FTAG);
		spa->spa_spares.sav_sync = B_TRUE;
	}

	/*
	 * Get the list of level 2 cache devices, if specified.
	 */
	if (nvlist_lookup_nvlist_array(nvroot, ZPOOL_CONFIG_L2CACHE,
	    &l2cache, &nl2cache) == 0) {
		VERIFY(nvlist_alloc(&spa->spa_l2cache.sav_config,
		    NV_UNIQUE_NAME, KM_SLEEP) == 0);
		VERIFY(nvlist_add_nvlist_array(spa->spa_l2cache.sav_config,
		    ZPOOL_CONFIG_L2CACHE, l2cache, nl2cache) == 0);
		spa_config_enter(spa, SCL_ALL, FTAG, RW_WRITER);
		spa_load_l2cache(spa);
		spa_config_exit(spa, SCL_ALL, FTAG);
		spa->spa_l2cache.sav_sync = B_TRUE;
	}

	spa->spa_dsl_pool = dp = dsl_pool_create(spa, zplprops, txg);
	spa->spa_meta_objset = dp->dp_meta_objset;

	tx = dmu_tx_create_assigned(dp, txg);

	/*
	 * Create the pool config object.
	 */
	spa->spa_config_object = dmu_object_alloc(spa->spa_meta_objset,
	    DMU_OT_PACKED_NVLIST, SPA_CONFIG_BLOCKSIZE,
	    DMU_OT_PACKED_NVLIST_SIZE, sizeof (uint64_t), tx);

	if (zap_add(spa->spa_meta_objset,
	    DMU_POOL_DIRECTORY_OBJECT, DMU_POOL_CONFIG,
	    sizeof (uint64_t), 1, &spa->spa_config_object, tx) != 0) {
		cmn_err(CE_PANIC, "failed to add pool config");
	}

	/* Newly created pools with the right version are always deflated. */
	if (version >= SPA_VERSION_RAIDZ_DEFLATE) {
		spa->spa_deflate = TRUE;
		if (zap_add(spa->spa_meta_objset,
		    DMU_POOL_DIRECTORY_OBJECT, DMU_POOL_DEFLATE,
		    sizeof (uint64_t), 1, &spa->spa_deflate, tx) != 0) {
			cmn_err(CE_PANIC, "failed to add deflate");
		}
	}

	/*
	 * Create the deferred-free bplist object.  Turn off compression
	 * because sync-to-convergence takes longer if the blocksize
	 * keeps changing.
	 */
	spa->spa_sync_bplist_obj = bplist_create(spa->spa_meta_objset,
	    1 << 14, tx);
	dmu_object_set_compress(spa->spa_meta_objset, spa->spa_sync_bplist_obj,
	    ZIO_COMPRESS_OFF, tx);

	if (zap_add(spa->spa_meta_objset,
	    DMU_POOL_DIRECTORY_OBJECT, DMU_POOL_SYNC_BPLIST,
	    sizeof (uint64_t), 1, &spa->spa_sync_bplist_obj, tx) != 0) {
		cmn_err(CE_PANIC, "failed to add bplist");
	}

	/*
	 * Create the pool's history object.
	 */
	if (version >= SPA_VERSION_ZPOOL_HISTORY)
		spa_history_create_obj(spa, tx);

	/*
	 * Set pool properties.
	 */
	spa->spa_bootfs = zpool_prop_default_numeric(ZPOOL_PROP_BOOTFS);
	spa->spa_delegation = zpool_prop_default_numeric(ZPOOL_PROP_DELEGATION);
	spa->spa_failmode = zpool_prop_default_numeric(ZPOOL_PROP_FAILUREMODE);
	spa->spa_autoexpand = zpool_prop_default_numeric(ZPOOL_PROP_AUTOEXPAND);
	if (props != NULL) {
		spa_configfile_set(spa, props, B_FALSE);
		spa_sync_props(spa, props, CRED(), tx);
	}

	dmu_tx_commit(tx);

	spa->spa_sync_on = B_TRUE;
	txg_sync_start(spa->spa_dsl_pool);

	/*
	 * We explicitly wait for the first transaction to complete so that our
	 * bean counters are appropriately updated.
	 */
	txg_wait_synced(spa->spa_dsl_pool, txg);

	spa_config_sync(spa, B_FALSE, B_TRUE);

	if (version >= SPA_VERSION_ZPOOL_HISTORY && history_str != NULL)
		(void) spa_history_log(spa, history_str, LOG_CMD_POOL_CREATE);

	spa->spa_minref = refcount_count(&spa->spa_refcount);

	mutex_exit(&spa_namespace_lock);

	return (0);
}

#ifdef _KERNEL
/*
 * Get the root pool information from the root disk, then import the root pool
 * during the system boot up time.
 */
extern int vdev_disk_read_rootlabel(char *, char *, nvlist_t **);

static nvlist_t *
spa_generate_rootconf(char *devpath, char *devid, uint64_t *guid)
{
	nvlist_t *config;
	nvlist_t *nvtop, *nvroot;
	uint64_t pgid;

	if (vdev_disk_read_rootlabel(devpath, devid, &config) != 0)
		return (NULL);

	/*
	 * Add this top-level vdev to the child array.
	 */
	VERIFY(nvlist_lookup_nvlist(config, ZPOOL_CONFIG_VDEV_TREE,
	    &nvtop) == 0);
	VERIFY(nvlist_lookup_uint64(config, ZPOOL_CONFIG_POOL_GUID,
	    &pgid) == 0);
	VERIFY(nvlist_lookup_uint64(config, ZPOOL_CONFIG_GUID, guid) == 0);

	/*
	 * Put this pool's top-level vdevs into a root vdev.
	 */
	VERIFY(nvlist_alloc(&nvroot, NV_UNIQUE_NAME, KM_SLEEP) == 0);
	VERIFY(nvlist_add_string(nvroot, ZPOOL_CONFIG_TYPE,
	    VDEV_TYPE_ROOT) == 0);
	VERIFY(nvlist_add_uint64(nvroot, ZPOOL_CONFIG_ID, 0ULL) == 0);
	VERIFY(nvlist_add_uint64(nvroot, ZPOOL_CONFIG_GUID, pgid) == 0);
	VERIFY(nvlist_add_nvlist_array(nvroot, ZPOOL_CONFIG_CHILDREN,
	    &nvtop, 1) == 0);

	/*
	 * Replace the existing vdev_tree with the new root vdev in
	 * this pool's configuration (remove the old, add the new).
	 */
	VERIFY(nvlist_add_nvlist(config, ZPOOL_CONFIG_VDEV_TREE, nvroot) == 0);
	nvlist_free(nvroot);
	return (config);
}

/*
 * Walk the vdev tree and see if we can find a device with "better"
 * configuration. A configuration is "better" if the label on that
 * device has a more recent txg.
 */
static void
spa_alt_rootvdev(vdev_t *vd, vdev_t **avd, uint64_t *txg)
{
	for (int c = 0; c < vd->vdev_children; c++)
		spa_alt_rootvdev(vd->vdev_child[c], avd, txg);

	if (vd->vdev_ops->vdev_op_leaf) {
		nvlist_t *label;
		uint64_t label_txg;

		if (vdev_disk_read_rootlabel(vd->vdev_physpath, vd->vdev_devid,
		    &label) != 0)
			return;

		VERIFY(nvlist_lookup_uint64(label, ZPOOL_CONFIG_POOL_TXG,
		    &label_txg) == 0);

		/*
		 * Do we have a better boot device?
		 */
		if (label_txg > *txg) {
			*txg = label_txg;
			*avd = vd;
		}
		nvlist_free(label);
	}
}

/*
 * Import a root pool.
 *
 * For x86. devpath_list will consist of devid and/or physpath name of
 * the vdev (e.g. "id1,sd@SSEAGATE..." or "/pci@1f,0/ide@d/disk@0,0:a").
 * The GRUB "findroot" command will return the vdev we should boot.
 *
 * For Sparc, devpath_list consists the physpath name of the booting device
 * no matter the rootpool is a single device pool or a mirrored pool.
 * e.g.
 *	"/pci@1f,0/ide@d/disk@0,0:a"
 */
int
spa_import_rootpool(char *devpath, char *devid)
{
	spa_t *spa;
	vdev_t *rvd, *bvd, *avd = NULL;
	nvlist_t *config, *nvtop;
	uint64_t guid, txg;
	char *pname;
	int error;

	/*
	 * Read the label from the boot device and generate a configuration.
	 */
	if ((config = spa_generate_rootconf(devpath, devid, &guid)) == NULL) {
		cmn_err(CE_NOTE, "Can not read the pool label from '%s'",
		    devpath);
		return (EIO);
	}

	VERIFY(nvlist_lookup_string(config, ZPOOL_CONFIG_POOL_NAME,
	    &pname) == 0);
	VERIFY(nvlist_lookup_uint64(config, ZPOOL_CONFIG_POOL_TXG, &txg) == 0);

	mutex_enter(&spa_namespace_lock);
	if ((spa = spa_lookup(pname)) != NULL) {
		/*
		 * Remove the existing root pool from the namespace so that we
		 * can replace it with the correct config we just read in.
		 */
		spa_remove(spa);
	}

	spa = spa_add(pname, NULL);
	spa->spa_is_root = B_TRUE;

	/*
	 * Build up a vdev tree based on the boot device's label config.
	 */
	VERIFY(nvlist_lookup_nvlist(config, ZPOOL_CONFIG_VDEV_TREE,
	    &nvtop) == 0);
	spa_config_enter(spa, SCL_ALL, FTAG, RW_WRITER);
	error = spa_config_parse(spa, &rvd, nvtop, NULL, 0,
	    VDEV_ALLOC_ROOTPOOL);
	spa_config_exit(spa, SCL_ALL, FTAG);
	if (error) {
		mutex_exit(&spa_namespace_lock);
		nvlist_free(config);
		cmn_err(CE_NOTE, "Can not parse the config for pool '%s'",
		    pname);
		return (error);
	}

	/*
	 * Get the boot vdev.
	 */
	if ((bvd = vdev_lookup_by_guid(rvd, guid)) == NULL) {
		cmn_err(CE_NOTE, "Can not find the boot vdev for guid %llu",
		    (u_longlong_t)guid);
		error = ENOENT;
		goto out;
	}

	/*
	 * Determine if there is a better boot device.
	 */
	avd = bvd;
	spa_alt_rootvdev(rvd, &avd, &txg);
	if (avd != bvd) {
		cmn_err(CE_NOTE, "The boot device is 'degraded'. Please "
		    "try booting from '%s'", avd->vdev_path);
		error = EINVAL;
		goto out;
	}

	/*
	 * If the boot device is part of a spare vdev then ensure that
	 * we're booting off the active spare.
	 */
	if (bvd->vdev_parent->vdev_ops == &vdev_spare_ops &&
	    !bvd->vdev_isspare) {
		cmn_err(CE_NOTE, "The boot device is currently spared. Please "
		    "try booting from '%s'",
		    bvd->vdev_parent->vdev_child[1]->vdev_path);
		error = EINVAL;
		goto out;
	}

	VERIFY(nvlist_dup(config, &spa->spa_config, 0) == 0);
	error = 0;
out:
	spa_config_enter(spa, SCL_ALL, FTAG, RW_WRITER);
	vdev_free(rvd);
	spa_config_exit(spa, SCL_ALL, FTAG);
	mutex_exit(&spa_namespace_lock);

	nvlist_free(config);
	return (error);
}

#endif

/*
 * Take a pool and insert it into the namespace as if it had been loaded at
 * boot.
 */
int
spa_import_verbatim(const char *pool, nvlist_t *config, nvlist_t *props)
{
	spa_t *spa;
	char *altroot = NULL;

	mutex_enter(&spa_namespace_lock);
	if (spa_lookup(pool) != NULL) {
		mutex_exit(&spa_namespace_lock);
		return (EEXIST);
	}

	(void) nvlist_lookup_string(props,
	    zpool_prop_to_name(ZPOOL_PROP_ALTROOT), &altroot);
	spa = spa_add(pool, altroot);

	VERIFY(nvlist_dup(config, &spa->spa_config, 0) == 0);

	if (props != NULL)
		spa_configfile_set(spa, props, B_FALSE);

	spa_config_sync(spa, B_FALSE, B_TRUE);

	mutex_exit(&spa_namespace_lock);

	return (0);
}

/*
 * Import a non-root pool into the system.
 */
int
spa_import(const char *pool, nvlist_t *config, nvlist_t *props)
{
	spa_t *spa;
	char *altroot = NULL;
	int error;
	nvlist_t *nvroot;
	nvlist_t **spares, **l2cache;
	uint_t nspares, nl2cache;

	/*
	 * If a pool with this name exists, return failure.
	 */
	mutex_enter(&spa_namespace_lock);
	if ((spa = spa_lookup(pool)) != NULL) {
		mutex_exit(&spa_namespace_lock);
		return (EEXIST);
	}

	/*
	 * Create and initialize the spa structure.
	 */
	(void) nvlist_lookup_string(props,
	    zpool_prop_to_name(ZPOOL_PROP_ALTROOT), &altroot);
	spa = spa_add(pool, altroot);
	spa_activate(spa, spa_mode_global);

	/*
	 * Don't start async tasks until we know everything is healthy.
	 */
	spa_async_suspend(spa);

	/*
	 * Pass off the heavy lifting to spa_load().  Pass TRUE for mosconfig
	 * because the user-supplied config is actually the one to trust when
	 * doing an import.
	 */
	error = spa_load(spa, config, SPA_LOAD_IMPORT, B_TRUE);

	spa_config_enter(spa, SCL_ALL, FTAG, RW_WRITER);
	/*
	 * Toss any existing sparelist, as it doesn't have any validity
	 * anymore, and conflicts with spa_has_spare().
	 */
	if (spa->spa_spares.sav_config) {
		nvlist_free(spa->spa_spares.sav_config);
		spa->spa_spares.sav_config = NULL;
		spa_load_spares(spa);
	}
	if (spa->spa_l2cache.sav_config) {
		nvlist_free(spa->spa_l2cache.sav_config);
		spa->spa_l2cache.sav_config = NULL;
		spa_load_l2cache(spa);
	}

	VERIFY(nvlist_lookup_nvlist(config, ZPOOL_CONFIG_VDEV_TREE,
	    &nvroot) == 0);
	if (error == 0)
		error = spa_validate_aux(spa, nvroot, -1ULL,
		    VDEV_ALLOC_SPARE);
	if (error == 0)
		error = spa_validate_aux(spa, nvroot, -1ULL,
		    VDEV_ALLOC_L2CACHE);
	spa_config_exit(spa, SCL_ALL, FTAG);

	if (props != NULL)
		spa_configfile_set(spa, props, B_FALSE);

	if (error != 0 || (props && spa_writeable(spa) &&
	    (error = spa_prop_set(spa, props)))) {
		spa_unload(spa);
		spa_deactivate(spa);
		spa_remove(spa);
		mutex_exit(&spa_namespace_lock);
		return (error);
	}

	spa_async_resume(spa);

	/*
	 * Override any spares and level 2 cache devices as specified by
	 * the user, as these may have correct device names/devids, etc.
	 */
	if (nvlist_lookup_nvlist_array(nvroot, ZPOOL_CONFIG_SPARES,
	    &spares, &nspares) == 0) {
		if (spa->spa_spares.sav_config)
			VERIFY(nvlist_remove(spa->spa_spares.sav_config,
			    ZPOOL_CONFIG_SPARES, DATA_TYPE_NVLIST_ARRAY) == 0);
		else
			VERIFY(nvlist_alloc(&spa->spa_spares.sav_config,
			    NV_UNIQUE_NAME, KM_SLEEP) == 0);
		VERIFY(nvlist_add_nvlist_array(spa->spa_spares.sav_config,
		    ZPOOL_CONFIG_SPARES, spares, nspares) == 0);
		spa_config_enter(spa, SCL_ALL, FTAG, RW_WRITER);
		spa_load_spares(spa);
		spa_config_exit(spa, SCL_ALL, FTAG);
		spa->spa_spares.sav_sync = B_TRUE;
	}
	if (nvlist_lookup_nvlist_array(nvroot, ZPOOL_CONFIG_L2CACHE,
	    &l2cache, &nl2cache) == 0) {
		if (spa->spa_l2cache.sav_config)
			VERIFY(nvlist_remove(spa->spa_l2cache.sav_config,
			    ZPOOL_CONFIG_L2CACHE, DATA_TYPE_NVLIST_ARRAY) == 0);
		else
			VERIFY(nvlist_alloc(&spa->spa_l2cache.sav_config,
			    NV_UNIQUE_NAME, KM_SLEEP) == 0);
		VERIFY(nvlist_add_nvlist_array(spa->spa_l2cache.sav_config,
		    ZPOOL_CONFIG_L2CACHE, l2cache, nl2cache) == 0);
		spa_config_enter(spa, SCL_ALL, FTAG, RW_WRITER);
		spa_load_l2cache(spa);
		spa_config_exit(spa, SCL_ALL, FTAG);
		spa->spa_l2cache.sav_sync = B_TRUE;
	}

	if (spa_writeable(spa)) {
		/*
		 * Update the config cache to include the newly-imported pool.
		 */
		spa_config_update_common(spa, SPA_CONFIG_UPDATE_POOL, B_FALSE);
	}

	/*
	 * It's possible that the pool was expanded while it was exported.
	 * We kick off an async task to handle this for us.
	 */
	spa_async_request(spa, SPA_ASYNC_AUTOEXPAND);

	mutex_exit(&spa_namespace_lock);

	return (0);
}


/*
 * This (illegal) pool name is used when temporarily importing a spa_t in order
 * to get the vdev stats associated with the imported devices.
 */
#define	TRYIMPORT_NAME	"$import"

nvlist_t *
spa_tryimport(nvlist_t *tryconfig)
{
	nvlist_t *config = NULL;
	char *poolname;
	spa_t *spa;
	uint64_t state;
	int error;

	if (nvlist_lookup_string(tryconfig, ZPOOL_CONFIG_POOL_NAME, &poolname))
		return (NULL);

	if (nvlist_lookup_uint64(tryconfig, ZPOOL_CONFIG_POOL_STATE, &state))
		return (NULL);

	/*
	 * Create and initialize the spa structure.
	 */
	mutex_enter(&spa_namespace_lock);
	spa = spa_add(TRYIMPORT_NAME, NULL);
	spa_activate(spa, FREAD);

	/*
	 * Pass off the heavy lifting to spa_load().
	 * Pass TRUE for mosconfig because the user-supplied config
	 * is actually the one to trust when doing an import.
	 */
	error = spa_load(spa, tryconfig, SPA_LOAD_TRYIMPORT, B_TRUE);

	/*
	 * If 'tryconfig' was at least parsable, return the current config.
	 */
	if (spa->spa_root_vdev != NULL) {
		config = spa_config_generate(spa, NULL, -1ULL, B_TRUE);
		VERIFY(nvlist_add_string(config, ZPOOL_CONFIG_POOL_NAME,
		    poolname) == 0);
		VERIFY(nvlist_add_uint64(config, ZPOOL_CONFIG_POOL_STATE,
		    state) == 0);
		VERIFY(nvlist_add_uint64(config, ZPOOL_CONFIG_TIMESTAMP,
		    spa->spa_uberblock.ub_timestamp) == 0);

		/*
		 * If the bootfs property exists on this pool then we
		 * copy it out so that external consumers can tell which
		 * pools are bootable.
		 */
		if ((!error || error == EEXIST) && spa->spa_bootfs) {
			char *tmpname = kmem_alloc(MAXPATHLEN, KM_SLEEP);

			/*
			 * We have to play games with the name since the
			 * pool was opened as TRYIMPORT_NAME.
			 */
			if (dsl_dsobj_to_dsname(spa_name(spa),
			    spa->spa_bootfs, tmpname) == 0) {
				char *cp;
				char *dsname = kmem_alloc(MAXPATHLEN, KM_SLEEP);

				cp = strchr(tmpname, '/');
				if (cp == NULL) {
					(void) strlcpy(dsname, tmpname,
					    MAXPATHLEN);
				} else {
					(void) snprintf(dsname, MAXPATHLEN,
					    "%s/%s", poolname, ++cp);
				}
				VERIFY(nvlist_add_string(config,
				    ZPOOL_CONFIG_BOOTFS, dsname) == 0);
				kmem_free(dsname, MAXPATHLEN);
			}
			kmem_free(tmpname, MAXPATHLEN);
		}

		/*
		 * Add the list of hot spares and level 2 cache devices.
		 */
		spa_config_enter(spa, SCL_CONFIG, FTAG, RW_READER);
		spa_add_spares(spa, config);
		spa_add_l2cache(spa, config);
		spa_config_exit(spa, SCL_CONFIG, FTAG);
	}

	spa_unload(spa);
	spa_deactivate(spa);
	spa_remove(spa);
	mutex_exit(&spa_namespace_lock);

	return (config);
}

/*
 * Pool export/destroy
 *
 * The act of destroying or exporting a pool is very simple.  We make sure there
 * is no more pending I/O and any references to the pool are gone.  Then, we
 * update the pool state and sync all the labels to disk, removing the
 * configuration from the cache afterwards. If the 'hardforce' flag is set, then
 * we don't sync the labels or remove the configuration cache.
 */
static int
spa_export_common(char *pool, int new_state, nvlist_t **oldconfig,
    boolean_t force, boolean_t hardforce)
{
	spa_t *spa;

	if (oldconfig)
		*oldconfig = NULL;

	if (!(spa_mode_global & FWRITE))
		return (EROFS);

	mutex_enter(&spa_namespace_lock);
	if ((spa = spa_lookup(pool)) == NULL) {
		mutex_exit(&spa_namespace_lock);
		return (ENOENT);
	}

	/*
	 * Put a hold on the pool, drop the namespace lock, stop async tasks,
	 * reacquire the namespace lock, and see if we can export.
	 */
	spa_open_ref(spa, FTAG);
	mutex_exit(&spa_namespace_lock);
	spa_async_suspend(spa);
	mutex_enter(&spa_namespace_lock);
	spa_close(spa, FTAG);

	/*
	 * The pool will be in core if it's openable,
	 * in which case we can modify its state.
	 */
	if (spa->spa_state != POOL_STATE_UNINITIALIZED && spa->spa_sync_on) {
		/*
		 * Objsets may be open only because they're dirty, so we
		 * have to force it to sync before checking spa_refcnt.
		 */
		txg_wait_synced(spa->spa_dsl_pool, 0);

		/*
		 * A pool cannot be exported or destroyed if there are active
		 * references.  If we are resetting a pool, allow references by
		 * fault injection handlers.
		 */
		if (!spa_refcount_zero(spa) ||
		    (spa->spa_inject_ref != 0 &&
		    new_state != POOL_STATE_UNINITIALIZED)) {
			spa_async_resume(spa);
			mutex_exit(&spa_namespace_lock);
			return (EBUSY);
		}

		/*
		 * A pool cannot be exported if it has an active shared spare.
		 * This is to prevent other pools stealing the active spare
		 * from an exported pool. At user's own will, such pool can
		 * be forcedly exported.
		 */
		if (!force && new_state == POOL_STATE_EXPORTED &&
		    spa_has_active_shared_spare(spa)) {
			spa_async_resume(spa);
			mutex_exit(&spa_namespace_lock);
			return (EXDEV);
		}

		/*
		 * We want this to be reflected on every label,
		 * so mark them all dirty.  spa_unload() will do the
		 * final sync that pushes these changes out.
		 */
		if (new_state != POOL_STATE_UNINITIALIZED && !hardforce) {
			spa_config_enter(spa, SCL_ALL, FTAG, RW_WRITER);
			spa->spa_state = new_state;
			spa->spa_final_txg = spa_last_synced_txg(spa) + 1;
			vdev_config_dirty(spa->spa_root_vdev);
			spa_config_exit(spa, SCL_ALL, FTAG);
		}
	}

	spa_event_notify(spa, NULL, ESC_ZFS_POOL_DESTROY);

	if (spa->spa_state != POOL_STATE_UNINITIALIZED) {
		spa_unload(spa);
		spa_deactivate(spa);
	}

	if (oldconfig && spa->spa_config)
		VERIFY(nvlist_dup(spa->spa_config, oldconfig, 0) == 0);

	if (new_state != POOL_STATE_UNINITIALIZED) {
		if (!hardforce)
			spa_config_sync(spa, B_TRUE, B_TRUE);
		spa_remove(spa);
	}
	mutex_exit(&spa_namespace_lock);

	return (0);
}

/*
 * Destroy a storage pool.
 */
int
spa_destroy(char *pool)
{
	return (spa_export_common(pool, POOL_STATE_DESTROYED, NULL,
	    B_FALSE, B_FALSE));
}

/*
 * Export a storage pool.
 */
int
spa_export(char *pool, nvlist_t **oldconfig, boolean_t force,
    boolean_t hardforce)
{
	return (spa_export_common(pool, POOL_STATE_EXPORTED, oldconfig,
	    force, hardforce));
}

/*
 * Similar to spa_export(), this unloads the spa_t without actually removing it
 * from the namespace in any way.
 */
int
spa_reset(char *pool)
{
	return (spa_export_common(pool, POOL_STATE_UNINITIALIZED, NULL,
	    B_FALSE, B_FALSE));
}

/*
 * ==========================================================================
 * Device manipulation
 * ==========================================================================
 */

/*
 * Add a device to a storage pool.
 */
int
spa_vdev_add(spa_t *spa, nvlist_t *nvroot)
{
	uint64_t txg;
	int error;
	vdev_t *rvd = spa->spa_root_vdev;
	vdev_t *vd, *tvd;
	nvlist_t **spares, **l2cache;
	uint_t nspares, nl2cache;

	txg = spa_vdev_enter(spa);

	if ((error = spa_config_parse(spa, &vd, nvroot, NULL, 0,
	    VDEV_ALLOC_ADD)) != 0)
		return (spa_vdev_exit(spa, NULL, txg, error));

	spa->spa_pending_vdev = vd;	/* spa_vdev_exit() will clear this */

	if (nvlist_lookup_nvlist_array(nvroot, ZPOOL_CONFIG_SPARES, &spares,
	    &nspares) != 0)
		nspares = 0;

	if (nvlist_lookup_nvlist_array(nvroot, ZPOOL_CONFIG_L2CACHE, &l2cache,
	    &nl2cache) != 0)
		nl2cache = 0;

	if (vd->vdev_children == 0 && nspares == 0 && nl2cache == 0)
		return (spa_vdev_exit(spa, vd, txg, EINVAL));

	if (vd->vdev_children != 0 &&
	    (error = vdev_create(vd, txg, B_FALSE)) != 0)
		return (spa_vdev_exit(spa, vd, txg, error));

	/*
	 * We must validate the spares and l2cache devices after checking the
	 * children.  Otherwise, vdev_inuse() will blindly overwrite the spare.
	 */
	if ((error = spa_validate_aux(spa, nvroot, txg, VDEV_ALLOC_ADD)) != 0)
		return (spa_vdev_exit(spa, vd, txg, error));

	/*
	 * Transfer each new top-level vdev from vd to rvd.
	 */
	for (int c = 0; c < vd->vdev_children; c++) {
		tvd = vd->vdev_child[c];
		vdev_remove_child(vd, tvd);
		tvd->vdev_id = rvd->vdev_children;
		vdev_add_child(rvd, tvd);
		vdev_config_dirty(tvd);
	}

	if (nspares != 0) {
		spa_set_aux_vdevs(&spa->spa_spares, spares, nspares,
		    ZPOOL_CONFIG_SPARES);
		spa_load_spares(spa);
		spa->spa_spares.sav_sync = B_TRUE;
	}

	if (nl2cache != 0) {
		spa_set_aux_vdevs(&spa->spa_l2cache, l2cache, nl2cache,
		    ZPOOL_CONFIG_L2CACHE);
		spa_load_l2cache(spa);
		spa->spa_l2cache.sav_sync = B_TRUE;
	}

	/*
	 * We have to be careful when adding new vdevs to an existing pool.
	 * If other threads start allocating from these vdevs before we
	 * sync the config cache, and we lose power, then upon reboot we may
	 * fail to open the pool because there are DVAs that the config cache
	 * can't translate.  Therefore, we first add the vdevs without
	 * initializing metaslabs; sync the config cache (via spa_vdev_exit());
	 * and then let spa_config_update() initialize the new metaslabs.
	 *
	 * spa_load() checks for added-but-not-initialized vdevs, so that
	 * if we lose power at any point in this sequence, the remaining
	 * steps will be completed the next time we load the pool.
	 */
	(void) spa_vdev_exit(spa, vd, txg, 0);

	mutex_enter(&spa_namespace_lock);
	spa_config_update(spa, SPA_CONFIG_UPDATE_POOL);
	mutex_exit(&spa_namespace_lock);

	return (0);
}

/*
 * Attach a device to a mirror.  The arguments are the path to any device
 * in the mirror, and the nvroot for the new device.  If the path specifies
 * a device that is not mirrored, we automatically insert the mirror vdev.
 *
 * If 'replacing' is specified, the new device is intended to replace the
 * existing device; in this case the two devices are made into their own
 * mirror using the 'replacing' vdev, which is functionally identical to
 * the mirror vdev (it actually reuses all the same ops) but has a few
 * extra rules: you can't attach to it after it's been created, and upon
 * completion of resilvering, the first disk (the one being replaced)
 * is automatically detached.
 */
int
spa_vdev_attach(spa_t *spa, uint64_t guid, nvlist_t *nvroot, int replacing)
{
	uint64_t txg, open_txg;
	vdev_t *rvd = spa->spa_root_vdev;
	vdev_t *oldvd, *newvd, *newrootvd, *pvd, *tvd;
	vdev_ops_t *pvops;
	dmu_tx_t *tx;
	char *oldvdpath, *newvdpath;
	int newvd_isspare;
	int error;

	txg = spa_vdev_enter(spa);

	oldvd = spa_lookup_by_guid(spa, guid, B_FALSE);

	if (oldvd == NULL)
		return (spa_vdev_exit(spa, NULL, txg, ENODEV));

	if (!oldvd->vdev_ops->vdev_op_leaf)
		return (spa_vdev_exit(spa, NULL, txg, ENOTSUP));

	pvd = oldvd->vdev_parent;

	if ((error = spa_config_parse(spa, &newrootvd, nvroot, NULL, 0,
	    VDEV_ALLOC_ADD)) != 0)
		return (spa_vdev_exit(spa, NULL, txg, EINVAL));

	if (newrootvd->vdev_children != 1)
		return (spa_vdev_exit(spa, newrootvd, txg, EINVAL));

	newvd = newrootvd->vdev_child[0];

	if (!newvd->vdev_ops->vdev_op_leaf)
		return (spa_vdev_exit(spa, newrootvd, txg, EINVAL));

	if ((error = vdev_create(newrootvd, txg, replacing)) != 0)
		return (spa_vdev_exit(spa, newrootvd, txg, error));

	/*
	 * Spares can't replace logs
	 */
	if (oldvd->vdev_top->vdev_islog && newvd->vdev_isspare)
		return (spa_vdev_exit(spa, newrootvd, txg, ENOTSUP));

	if (!replacing) {
		/*
		 * For attach, the only allowable parent is a mirror or the root
		 * vdev.
		 */
		if (pvd->vdev_ops != &vdev_mirror_ops &&
		    pvd->vdev_ops != &vdev_root_ops)
			return (spa_vdev_exit(spa, newrootvd, txg, ENOTSUP));

		pvops = &vdev_mirror_ops;
	} else {
		/*
		 * Active hot spares can only be replaced by inactive hot
		 * spares.
		 */
		if (pvd->vdev_ops == &vdev_spare_ops &&
		    pvd->vdev_child[1] == oldvd &&
		    !spa_has_spare(spa, newvd->vdev_guid))
			return (spa_vdev_exit(spa, newrootvd, txg, ENOTSUP));

		/*
		 * If the source is a hot spare, and the parent isn't already a
		 * spare, then we want to create a new hot spare.  Otherwise, we
		 * want to create a replacing vdev.  The user is not allowed to
		 * attach to a spared vdev child unless the 'isspare' state is
		 * the same (spare replaces spare, non-spare replaces
		 * non-spare).
		 */
		if (pvd->vdev_ops == &vdev_replacing_ops)
			return (spa_vdev_exit(spa, newrootvd, txg, ENOTSUP));
		else if (pvd->vdev_ops == &vdev_spare_ops &&
		    newvd->vdev_isspare != oldvd->vdev_isspare)
			return (spa_vdev_exit(spa, newrootvd, txg, ENOTSUP));
		else if (pvd->vdev_ops != &vdev_spare_ops &&
		    newvd->vdev_isspare)
			pvops = &vdev_spare_ops;
		else
			pvops = &vdev_replacing_ops;
	}

	/*
	 * Make sure the new device is big enough.
	 */
	if (newvd->vdev_asize < vdev_get_min_asize(oldvd))
		return (spa_vdev_exit(spa, newrootvd, txg, EOVERFLOW));

	/*
	 * The new device cannot have a higher alignment requirement
	 * than the top-level vdev.
	 */
	if (newvd->vdev_ashift > oldvd->vdev_top->vdev_ashift)
		return (spa_vdev_exit(spa, newrootvd, txg, EDOM));

	/*
	 * If this is an in-place replacement, update oldvd's path and devid
	 * to make it distinguishable from newvd, and unopenable from now on.
	 */
	if (strcmp(oldvd->vdev_path, newvd->vdev_path) == 0) {
		spa_strfree(oldvd->vdev_path);
		oldvd->vdev_path = kmem_alloc(strlen(newvd->vdev_path) + 5,
		    KM_SLEEP);
		(void) sprintf(oldvd->vdev_path, "%s/%s",
		    newvd->vdev_path, "old");
		if (oldvd->vdev_devid != NULL) {
			spa_strfree(oldvd->vdev_devid);
			oldvd->vdev_devid = NULL;
		}
	}

	/*
	 * If the parent is not a mirror, or if we're replacing, insert the new
	 * mirror/replacing/spare vdev above oldvd.
	 */
	if (pvd->vdev_ops != pvops)
		pvd = vdev_add_parent(oldvd, pvops);

	ASSERT(pvd->vdev_top->vdev_parent == rvd);
	ASSERT(pvd->vdev_ops == pvops);
	ASSERT(oldvd->vdev_parent == pvd);

	/*
	 * Extract the new device from its root and add it to pvd.
	 */
	vdev_remove_child(newrootvd, newvd);
	newvd->vdev_id = pvd->vdev_children;
	vdev_add_child(pvd, newvd);

	tvd = newvd->vdev_top;
	ASSERT(pvd->vdev_top == tvd);
	ASSERT(tvd->vdev_parent == rvd);

	vdev_config_dirty(tvd);

	/*
	 * Set newvd's DTL to [TXG_INITIAL, open_txg].  It will propagate
	 * upward when spa_vdev_exit() calls vdev_dtl_reassess().
	 */
	open_txg = txg + TXG_CONCURRENT_STATES - 1;

	vdev_dtl_dirty(newvd, DTL_MISSING,
	    TXG_INITIAL, open_txg - TXG_INITIAL + 1);

	if (newvd->vdev_isspare) {
		spa_spare_activate(newvd);
		spa_event_notify(spa, newvd, ESC_ZFS_VDEV_SPARE);
	}

	oldvdpath = spa_strdup(oldvd->vdev_path);
	newvdpath = spa_strdup(newvd->vdev_path);
	newvd_isspare = newvd->vdev_isspare;

	/*
	 * Mark newvd's DTL dirty in this txg.
	 */
	vdev_dirty(tvd, VDD_DTL, newvd, txg);

	(void) spa_vdev_exit(spa, newrootvd, open_txg, 0);

	tx = dmu_tx_create_dd(spa_get_dsl(spa)->dp_mos_dir);
	if (dmu_tx_assign(tx, TXG_WAIT) == 0) {
		spa_history_internal_log(LOG_POOL_VDEV_ATTACH, spa, tx,
		    CRED(),  "%s vdev=%s %s vdev=%s",
		    replacing && newvd_isspare ? "spare in" :
		    replacing ? "replace" : "attach", newvdpath,
		    replacing ? "for" : "to", oldvdpath);
		dmu_tx_commit(tx);
	} else {
		dmu_tx_abort(tx);
	}

	spa_strfree(oldvdpath);
	spa_strfree(newvdpath);

	/*
	 * Kick off a resilver to update newvd.
	 */
	VERIFY3U(spa_scrub(spa, POOL_SCRUB_RESILVER), ==, 0);

	return (0);
}

/*
 * Detach a device from a mirror or replacing vdev.
 * If 'replace_done' is specified, only detach if the parent
 * is a replacing vdev.
 */
int
spa_vdev_detach(spa_t *spa, uint64_t guid, uint64_t pguid, int replace_done)
{
	uint64_t txg;
	int error;
	vdev_t *rvd = spa->spa_root_vdev;
	vdev_t *vd, *pvd, *cvd, *tvd;
	boolean_t unspare = B_FALSE;
	uint64_t unspare_guid = 0;
	size_t len;

	txg = spa_vdev_enter(spa);

	vd = spa_lookup_by_guid(spa, guid, B_FALSE);

	if (vd == NULL)
		return (spa_vdev_exit(spa, NULL, txg, ENODEV));

	if (!vd->vdev_ops->vdev_op_leaf)
		return (spa_vdev_exit(spa, NULL, txg, ENOTSUP));

	pvd = vd->vdev_parent;

	/*
	 * If the parent/child relationship is not as expected, don't do it.
	 * Consider M(A,R(B,C)) -- that is, a mirror of A with a replacing
	 * vdev that's replacing B with C.  The user's intent in replacing
	 * is to go from M(A,B) to M(A,C).  If the user decides to cancel
	 * the replace by detaching C, the expected behavior is to end up
	 * M(A,B).  But suppose that right after deciding to detach C,
	 * the replacement of B completes.  We would have M(A,C), and then
	 * ask to detach C, which would leave us with just A -- not what
	 * the user wanted.  To prevent this, we make sure that the
	 * parent/child relationship hasn't changed -- in this example,
	 * that C's parent is still the replacing vdev R.
	 */
	if (pvd->vdev_guid != pguid && pguid != 0)
		return (spa_vdev_exit(spa, NULL, txg, EBUSY));

	/*
	 * If replace_done is specified, only remove this device if it's
	 * the first child of a replacing vdev.  For the 'spare' vdev, either
	 * disk can be removed.
	 */
	if (replace_done) {
		if (pvd->vdev_ops == &vdev_replacing_ops) {
			if (vd->vdev_id != 0)
				return (spa_vdev_exit(spa, NULL, txg, ENOTSUP));
		} else if (pvd->vdev_ops != &vdev_spare_ops) {
			return (spa_vdev_exit(spa, NULL, txg, ENOTSUP));
		}
	}

	ASSERT(pvd->vdev_ops != &vdev_spare_ops ||
	    spa_version(spa) >= SPA_VERSION_SPARES);

	/*
	 * Only mirror, replacing, and spare vdevs support detach.
	 */
	if (pvd->vdev_ops != &vdev_replacing_ops &&
	    pvd->vdev_ops != &vdev_mirror_ops &&
	    pvd->vdev_ops != &vdev_spare_ops)
		return (spa_vdev_exit(spa, NULL, txg, ENOTSUP));

	/*
	 * If this device has the only valid copy of some data,
	 * we cannot safely detach it.
	 */
	if (vdev_dtl_required(vd))
		return (spa_vdev_exit(spa, NULL, txg, EBUSY));

	ASSERT(pvd->vdev_children >= 2);

	/*
	 * If we are detaching the second disk from a replacing vdev, then
	 * check to see if we changed the original vdev's path to have "/old"
	 * at the end in spa_vdev_attach().  If so, undo that change now.
	 */
	if (pvd->vdev_ops == &vdev_replacing_ops && vd->vdev_id == 1 &&
	    pvd->vdev_child[0]->vdev_path != NULL &&
	    pvd->vdev_child[1]->vdev_path != NULL) {
		ASSERT(pvd->vdev_child[1] == vd);
		cvd = pvd->vdev_child[0];
		len = strlen(vd->vdev_path);
		if (strncmp(cvd->vdev_path, vd->vdev_path, len) == 0 &&
		    strcmp(cvd->vdev_path + len, "/old") == 0) {
			spa_strfree(cvd->vdev_path);
			cvd->vdev_path = spa_strdup(vd->vdev_path);
		}
	}

	/*
	 * If we are detaching the original disk from a spare, then it implies
	 * that the spare should become a real disk, and be removed from the
	 * active spare list for the pool.
	 */
	if (pvd->vdev_ops == &vdev_spare_ops &&
	    vd->vdev_id == 0 && pvd->vdev_child[1]->vdev_isspare)
		unspare = B_TRUE;

	/*
	 * Erase the disk labels so the disk can be used for other things.
	 * This must be done after all other error cases are handled,
	 * but before we disembowel vd (so we can still do I/O to it).
	 * But if we can't do it, don't treat the error as fatal --
	 * it may be that the unwritability of the disk is the reason
	 * it's being detached!
	 */
	error = vdev_label_init(vd, 0, VDEV_LABEL_REMOVE);

	/*
	 * Remove vd from its parent and compact the parent's children.
	 */
	vdev_remove_child(pvd, vd);
	vdev_compact_children(pvd);

	/*
	 * Remember one of the remaining children so we can get tvd below.
	 */
	cvd = pvd->vdev_child[0];

	/*
	 * If we need to remove the remaining child from the list of hot spares,
	 * do it now, marking the vdev as no longer a spare in the process.
	 * We must do this before vdev_remove_parent(), because that can
	 * change the GUID if it creates a new toplevel GUID.  For a similar
	 * reason, we must remove the spare now, in the same txg as the detach;
	 * otherwise someone could attach a new sibling, change the GUID, and
	 * the subsequent attempt to spa_vdev_remove(unspare_guid) would fail.
	 */
	if (unspare) {
		ASSERT(cvd->vdev_isspare);
		spa_spare_remove(cvd);
		unspare_guid = cvd->vdev_guid;
		(void) spa_vdev_remove(spa, unspare_guid, B_TRUE);
	}

	/*
	 * If the parent mirror/replacing vdev only has one child,
	 * the parent is no longer needed.  Remove it from the tree.
	 */
	if (pvd->vdev_children == 1)
		vdev_remove_parent(cvd);

	/*
	 * We don't set tvd until now because the parent we just removed
	 * may have been the previous top-level vdev.
	 */
	tvd = cvd->vdev_top;
	ASSERT(tvd->vdev_parent == rvd);

	/*
	 * Reevaluate the parent vdev state.
	 */
	vdev_propagate_state(cvd);

	/*
	 * If the 'autoexpand' property is set on the pool then automatically
	 * try to expand the size of the pool. For example if the device we
	 * just detached was smaller than the others, it may be possible to
	 * add metaslabs (i.e. grow the pool). We need to reopen the vdev
	 * first so that we can obtain the updated sizes of the leaf vdevs.
	 */
	if (spa->spa_autoexpand) {
		vdev_reopen(tvd);
		vdev_expand(tvd, txg);
	}

	vdev_config_dirty(tvd);

	/*
	 * Mark vd's DTL as dirty in this txg.  vdev_dtl_sync() will see that
	 * vd->vdev_detached is set and free vd's DTL object in syncing context.
	 * But first make sure we're not on any *other* txg's DTL list, to
	 * prevent vd from being accessed after it's freed.
	 */
	for (int t = 0; t < TXG_SIZE; t++)
		(void) txg_list_remove_this(&tvd->vdev_dtl_list, vd, t);
	vd->vdev_detached = B_TRUE;
	vdev_dirty(tvd, VDD_DTL, vd, txg);

	spa_event_notify(spa, vd, ESC_ZFS_VDEV_REMOVE);

	error = spa_vdev_exit(spa, vd, txg, 0);

	/*
	 * If this was the removal of the original device in a hot spare vdev,
	 * then we want to go through and remove the device from the hot spare
	 * list of every other pool.
	 */
	if (unspare) {
		spa_t *myspa = spa;
		spa = NULL;
		mutex_enter(&spa_namespace_lock);
		while ((spa = spa_next(spa)) != NULL) {
			if (spa->spa_state != POOL_STATE_ACTIVE)
				continue;
			if (spa == myspa)
				continue;
			spa_open_ref(spa, FTAG);
			mutex_exit(&spa_namespace_lock);
			(void) spa_vdev_remove(spa, unspare_guid, B_TRUE);
			mutex_enter(&spa_namespace_lock);
			spa_close(spa, FTAG);
		}
		mutex_exit(&spa_namespace_lock);
	}

	return (error);
}

static nvlist_t *
spa_nvlist_lookup_by_guid(nvlist_t **nvpp, int count, uint64_t target_guid)
{
	for (int i = 0; i < count; i++) {
		uint64_t guid;

		VERIFY(nvlist_lookup_uint64(nvpp[i], ZPOOL_CONFIG_GUID,
		    &guid) == 0);

		if (guid == target_guid)
			return (nvpp[i]);
	}

	return (NULL);
}

static void
spa_vdev_remove_aux(nvlist_t *config, char *name, nvlist_t **dev, int count,
	nvlist_t *dev_to_remove)
{
	nvlist_t **newdev = NULL;

	if (count > 1)
		newdev = kmem_alloc((count - 1) * sizeof (void *), KM_SLEEP);

	for (int i = 0, j = 0; i < count; i++) {
		if (dev[i] == dev_to_remove)
			continue;
		VERIFY(nvlist_dup(dev[i], &newdev[j++], KM_SLEEP) == 0);
	}

	VERIFY(nvlist_remove(config, name, DATA_TYPE_NVLIST_ARRAY) == 0);
	VERIFY(nvlist_add_nvlist_array(config, name, newdev, count - 1) == 0);

	for (int i = 0; i < count - 1; i++)
		nvlist_free(newdev[i]);

	if (count > 1)
		kmem_free(newdev, (count - 1) * sizeof (void *));
}

/*
 * Remove a device from the pool.  Currently, this supports removing only hot
 * spares and level 2 ARC devices.
 */
int
spa_vdev_remove(spa_t *spa, uint64_t guid, boolean_t unspare)
{
	vdev_t *vd;
	nvlist_t **spares, **l2cache, *nv;
	uint_t nspares, nl2cache;
	uint64_t txg = 0;
	int error = 0;
	boolean_t locked = MUTEX_HELD(&spa_namespace_lock);

	if (!locked)
		txg = spa_vdev_enter(spa);

	vd = spa_lookup_by_guid(spa, guid, B_FALSE);

	if (spa->spa_spares.sav_vdevs != NULL &&
	    nvlist_lookup_nvlist_array(spa->spa_spares.sav_config,
	    ZPOOL_CONFIG_SPARES, &spares, &nspares) == 0 &&
	    (nv = spa_nvlist_lookup_by_guid(spares, nspares, guid)) != NULL) {
		/*
		 * Only remove the hot spare if it's not currently in use
		 * in this pool.
		 */
		if (vd == NULL || unspare) {
			spa_vdev_remove_aux(spa->spa_spares.sav_config,
			    ZPOOL_CONFIG_SPARES, spares, nspares, nv);
			spa_load_spares(spa);
			spa->spa_spares.sav_sync = B_TRUE;
		} else {
			error = EBUSY;
		}
	} else if (spa->spa_l2cache.sav_vdevs != NULL &&
	    nvlist_lookup_nvlist_array(spa->spa_l2cache.sav_config,
	    ZPOOL_CONFIG_L2CACHE, &l2cache, &nl2cache) == 0 &&
	    (nv = spa_nvlist_lookup_by_guid(l2cache, nl2cache, guid)) != NULL) {
		/*
		 * Cache devices can always be removed.
		 */
		spa_vdev_remove_aux(spa->spa_l2cache.sav_config,
		    ZPOOL_CONFIG_L2CACHE, l2cache, nl2cache, nv);
		spa_load_l2cache(spa);
		spa->spa_l2cache.sav_sync = B_TRUE;
	} else if (vd != NULL) {
		/*
		 * Normal vdevs cannot be removed (yet).
		 */
		error = ENOTSUP;
	} else {
		/*
		 * There is no vdev of any kind with the specified guid.
		 */
		error = ENOENT;
	}

	if (!locked)
		return (spa_vdev_exit(spa, NULL, txg, error));

	return (error);
}

/*
 * Find any device that's done replacing, or a vdev marked 'unspare' that's
 * current spared, so we can detach it.
 */
static vdev_t *
spa_vdev_resilver_done_hunt(vdev_t *vd)
{
	vdev_t *newvd, *oldvd;

	for (int c = 0; c < vd->vdev_children; c++) {
		oldvd = spa_vdev_resilver_done_hunt(vd->vdev_child[c]);
		if (oldvd != NULL)
			return (oldvd);
	}

	/*
	 * Check for a completed replacement.
	 */
	if (vd->vdev_ops == &vdev_replacing_ops && vd->vdev_children == 2) {
		oldvd = vd->vdev_child[0];
		newvd = vd->vdev_child[1];

		if (vdev_dtl_empty(newvd, DTL_MISSING) &&
		    !vdev_dtl_required(oldvd))
			return (oldvd);
	}

	/*
	 * Check for a completed resilver with the 'unspare' flag set.
	 */
	if (vd->vdev_ops == &vdev_spare_ops && vd->vdev_children == 2) {
		newvd = vd->vdev_child[0];
		oldvd = vd->vdev_child[1];

		if (newvd->vdev_unspare &&
		    vdev_dtl_empty(newvd, DTL_MISSING) &&
		    !vdev_dtl_required(oldvd)) {
			newvd->vdev_unspare = 0;
			return (oldvd);
		}
	}

	return (NULL);
}

static void
spa_vdev_resilver_done(spa_t *spa)
{
	vdev_t *vd, *pvd, *ppvd;
	uint64_t guid, sguid, pguid, ppguid;

	spa_config_enter(spa, SCL_ALL, FTAG, RW_WRITER);

	while ((vd = spa_vdev_resilver_done_hunt(spa->spa_root_vdev)) != NULL) {
		pvd = vd->vdev_parent;
		ppvd = pvd->vdev_parent;
		guid = vd->vdev_guid;
		pguid = pvd->vdev_guid;
		ppguid = ppvd->vdev_guid;
		sguid = 0;
		/*
		 * If we have just finished replacing a hot spared device, then
		 * we need to detach the parent's first child (the original hot
		 * spare) as well.
		 */
		if (ppvd->vdev_ops == &vdev_spare_ops && pvd->vdev_id == 0) {
			ASSERT(pvd->vdev_ops == &vdev_replacing_ops);
			ASSERT(ppvd->vdev_children == 2);
			sguid = ppvd->vdev_child[1]->vdev_guid;
		}
		spa_config_exit(spa, SCL_ALL, FTAG);
		if (spa_vdev_detach(spa, guid, pguid, B_TRUE) != 0)
			return;
		if (sguid && spa_vdev_detach(spa, sguid, ppguid, B_TRUE) != 0)
			return;
		spa_config_enter(spa, SCL_ALL, FTAG, RW_WRITER);
	}

	spa_config_exit(spa, SCL_ALL, FTAG);
}

/*
 * Update the stored path or FRU for this vdev.  Dirty the vdev configuration,
 * relying on spa_vdev_enter/exit() to synchronize the labels and cache.
 */
int
spa_vdev_set_common(spa_t *spa, uint64_t guid, const char *value,
    boolean_t ispath)
{
	vdev_t *vd;
	uint64_t txg;

	txg = spa_vdev_enter(spa);

	if ((vd = spa_lookup_by_guid(spa, guid, B_TRUE)) == NULL)
		return (spa_vdev_exit(spa, NULL, txg, ENOENT));

	if (!vd->vdev_ops->vdev_op_leaf)
		return (spa_vdev_exit(spa, NULL, txg, ENOTSUP));

	if (ispath) {
		spa_strfree(vd->vdev_path);
		vd->vdev_path = spa_strdup(value);
	} else {
		if (vd->vdev_fru != NULL)
			spa_strfree(vd->vdev_fru);
		vd->vdev_fru = spa_strdup(value);
	}

	vdev_config_dirty(vd->vdev_top);

	return (spa_vdev_exit(spa, NULL, txg, 0));
}

int
spa_vdev_setpath(spa_t *spa, uint64_t guid, const char *newpath)
{
	return (spa_vdev_set_common(spa, guid, newpath, B_TRUE));
}

int
spa_vdev_setfru(spa_t *spa, uint64_t guid, const char *newfru)
{
	return (spa_vdev_set_common(spa, guid, newfru, B_FALSE));
}

/*
 * ==========================================================================
 * SPA Scrubbing
 * ==========================================================================
 */

int
spa_scrub(spa_t *spa, pool_scrub_type_t type)
{
	ASSERT(spa_config_held(spa, SCL_ALL, RW_WRITER) == 0);

	if ((uint_t)type >= POOL_SCRUB_TYPES)
		return (ENOTSUP);

	/*
	 * If a resilver was requested, but there is no DTL on a
	 * writeable leaf device, we have nothing to do.
	 */
	if (type == POOL_SCRUB_RESILVER &&
	    !vdev_resilver_needed(spa->spa_root_vdev, NULL, NULL)) {
		spa_async_request(spa, SPA_ASYNC_RESILVER_DONE);
		return (0);
	}

	if (type == POOL_SCRUB_EVERYTHING &&
	    spa->spa_dsl_pool->dp_scrub_func != SCRUB_FUNC_NONE &&
	    spa->spa_dsl_pool->dp_scrub_isresilver)
		return (EBUSY);

	if (type == POOL_SCRUB_EVERYTHING || type == POOL_SCRUB_RESILVER) {
		return (dsl_pool_scrub_clean(spa->spa_dsl_pool));
	} else if (type == POOL_SCRUB_NONE) {
		return (dsl_pool_scrub_cancel(spa->spa_dsl_pool));
	} else {
		return (EINVAL);
	}
}

/*
 * ==========================================================================
 * SPA async task processing
 * ==========================================================================
 */

static void
spa_async_remove(spa_t *spa, vdev_t *vd)
{
	if (vd->vdev_remove_wanted) {
		vd->vdev_remove_wanted = 0;
		vdev_set_state(vd, B_FALSE, VDEV_STATE_REMOVED, VDEV_AUX_NONE);
		vdev_clear(spa, vd);
		vdev_state_dirty(vd->vdev_top);
	}

	for (int c = 0; c < vd->vdev_children; c++)
		spa_async_remove(spa, vd->vdev_child[c]);
}

static void
spa_async_probe(spa_t *spa, vdev_t *vd)
{
	if (vd->vdev_probe_wanted) {
		vd->vdev_probe_wanted = 0;
		vdev_reopen(vd);	/* vdev_open() does the actual probe */
	}

	for (int c = 0; c < vd->vdev_children; c++)
		spa_async_probe(spa, vd->vdev_child[c]);
}

static void
spa_async_autoexpand(spa_t *spa, vdev_t *vd)
{
	sysevent_id_t eid;
	nvlist_t *attr;
	char *physpath;

	if (!spa->spa_autoexpand)
		return;

	for (int c = 0; c < vd->vdev_children; c++) {
		vdev_t *cvd = vd->vdev_child[c];
		spa_async_autoexpand(spa, cvd);
	}

	if (!vd->vdev_ops->vdev_op_leaf || vd->vdev_physpath == NULL)
		return;

	physpath = kmem_zalloc(MAXPATHLEN, KM_SLEEP);
	(void) snprintf(physpath, MAXPATHLEN, "/devices%s", vd->vdev_physpath);

	VERIFY(nvlist_alloc(&attr, NV_UNIQUE_NAME, KM_SLEEP) == 0);
	VERIFY(nvlist_add_string(attr, DEV_PHYS_PATH, physpath) == 0);

	(void) ddi_log_sysevent(zfs_dip, SUNW_VENDOR, EC_DEV_STATUS,
	    ESC_DEV_DLE, attr, &eid, DDI_SLEEP);

	nvlist_free(attr);
	kmem_free(physpath, MAXPATHLEN);
}

static void
spa_async_thread(spa_t *spa)
{
	int tasks;

	ASSERT(spa->spa_sync_on);

	mutex_enter(&spa->spa_async_lock);
	tasks = spa->spa_async_tasks;
	spa->spa_async_tasks = 0;
	mutex_exit(&spa->spa_async_lock);

	/*
	 * See if the config needs to be updated.
	 */
	if (tasks & SPA_ASYNC_CONFIG_UPDATE) {
		uint64_t oldsz, space_update;

		mutex_enter(&spa_namespace_lock);
		oldsz = spa_get_space(spa);
		spa_config_update(spa, SPA_CONFIG_UPDATE_POOL);
		space_update = spa_get_space(spa) - oldsz;
		mutex_exit(&spa_namespace_lock);

		/*
		 * If the pool grew as a result of the config update,
		 * then log an internal history event.
		 */
		if (space_update) {
			dmu_tx_t *tx;

			tx = dmu_tx_create_dd(spa_get_dsl(spa)->dp_mos_dir);
			if (dmu_tx_assign(tx, TXG_WAIT) == 0) {
				spa_history_internal_log(LOG_POOL_VDEV_ONLINE,
				    spa, tx, CRED(),
				    "pool '%s' size: %llu(+%llu)",
				    spa_name(spa), spa_get_space(spa),
				    space_update);
				dmu_tx_commit(tx);
			} else {
				dmu_tx_abort(tx);
			}
		}
	}

	/*
	 * See if any devices need to be marked REMOVED.
	 */
	if (tasks & SPA_ASYNC_REMOVE) {
		spa_vdev_state_enter(spa);
		spa_async_remove(spa, spa->spa_root_vdev);
		for (int i = 0; i < spa->spa_l2cache.sav_count; i++)
			spa_async_remove(spa, spa->spa_l2cache.sav_vdevs[i]);
		for (int i = 0; i < spa->spa_spares.sav_count; i++)
			spa_async_remove(spa, spa->spa_spares.sav_vdevs[i]);
		(void) spa_vdev_state_exit(spa, NULL, 0);
	}

	if ((tasks & SPA_ASYNC_AUTOEXPAND) && !spa_suspended(spa)) {
		spa_config_enter(spa, SCL_CONFIG, FTAG, RW_READER);
		spa_async_autoexpand(spa, spa->spa_root_vdev);
		spa_config_exit(spa, SCL_CONFIG, FTAG);
	}

	/*
	 * See if any devices need to be probed.
	 */
	if (tasks & SPA_ASYNC_PROBE) {
		spa_vdev_state_enter(spa);
		spa_async_probe(spa, spa->spa_root_vdev);
		(void) spa_vdev_state_exit(spa, NULL, 0);
	}

	/*
	 * If any devices are done replacing, detach them.
	 */
	if (tasks & SPA_ASYNC_RESILVER_DONE)
		spa_vdev_resilver_done(spa);

	/*
	 * Kick off a resilver.
	 */
	if (tasks & SPA_ASYNC_RESILVER)
		VERIFY(spa_scrub(spa, POOL_SCRUB_RESILVER) == 0);

	/*
	 * Let the world know that we're done.
	 */
	mutex_enter(&spa->spa_async_lock);
	spa->spa_async_thread = NULL;
	cv_broadcast(&spa->spa_async_cv);
	mutex_exit(&spa->spa_async_lock);
	thread_exit();
}

void
spa_async_suspend(spa_t *spa)
{
	mutex_enter(&spa->spa_async_lock);
	spa->spa_async_suspended++;
	while (spa->spa_async_thread != NULL)
		cv_wait(&spa->spa_async_cv, &spa->spa_async_lock);
	mutex_exit(&spa->spa_async_lock);
}

void
spa_async_resume(spa_t *spa)
{
	mutex_enter(&spa->spa_async_lock);
	ASSERT(spa->spa_async_suspended != 0);
	spa->spa_async_suspended--;
	mutex_exit(&spa->spa_async_lock);
}

static void
spa_async_dispatch(spa_t *spa)
{
	mutex_enter(&spa->spa_async_lock);
	if (spa->spa_async_tasks && !spa->spa_async_suspended &&
	    spa->spa_async_thread == NULL &&
	    rootdir != NULL && !vn_is_readonly(rootdir))
		spa->spa_async_thread = thread_create(NULL, 0,
		    spa_async_thread, spa, 0, &p0, TS_RUN, maxclsyspri);
	mutex_exit(&spa->spa_async_lock);
}

void
spa_async_request(spa_t *spa, int task)
{
	mutex_enter(&spa->spa_async_lock);
	spa->spa_async_tasks |= task;
	mutex_exit(&spa->spa_async_lock);
}

/*
 * ==========================================================================
 * SPA syncing routines
 * ==========================================================================
 */

static void
spa_sync_deferred_frees(spa_t *spa, uint64_t txg)
{
	bplist_t *bpl = &spa->spa_sync_bplist;
	dmu_tx_t *tx;
	blkptr_t blk;
	uint64_t itor = 0;
	zio_t *zio;
	int error;
	uint8_t c = 1;

	zio = zio_root(spa, NULL, NULL, ZIO_FLAG_CANFAIL);

	while (bplist_iterate(bpl, &itor, &blk) == 0) {
		ASSERT(blk.blk_birth < txg);
		zio_nowait(zio_free(zio, spa, txg, &blk, NULL, NULL,
		    ZIO_FLAG_MUSTSUCCEED));
	}

	error = zio_wait(zio);
	ASSERT3U(error, ==, 0);

	tx = dmu_tx_create_assigned(spa->spa_dsl_pool, txg);
	bplist_vacate(bpl, tx);

	/*
	 * Pre-dirty the first block so we sync to convergence faster.
	 * (Usually only the first block is needed.)
	 */
	dmu_write(spa->spa_meta_objset, spa->spa_sync_bplist_obj, 0, 1, &c, tx);
	dmu_tx_commit(tx);
}

static void
spa_sync_nvlist(spa_t *spa, uint64_t obj, nvlist_t *nv, dmu_tx_t *tx)
{
	char *packed = NULL;
	size_t bufsize;
	size_t nvsize = 0;
	dmu_buf_t *db;

	VERIFY(nvlist_size(nv, &nvsize, NV_ENCODE_XDR) == 0);

	/*
	 * Write full (SPA_CONFIG_BLOCKSIZE) blocks of configuration
	 * information.  This avoids the dbuf_will_dirty() path and
	 * saves us a pre-read to get data we don't actually care about.
	 */
	bufsize = P2ROUNDUP(nvsize, SPA_CONFIG_BLOCKSIZE);
	packed = kmem_alloc(bufsize, KM_SLEEP);

	VERIFY(nvlist_pack(nv, &packed, &nvsize, NV_ENCODE_XDR,
	    KM_SLEEP) == 0);
	bzero(packed + nvsize, bufsize - nvsize);

	dmu_write(spa->spa_meta_objset, obj, 0, bufsize, packed, tx);

	kmem_free(packed, bufsize);

	VERIFY(0 == dmu_bonus_hold(spa->spa_meta_objset, obj, FTAG, &db));
	dmu_buf_will_dirty(db, tx);
	*(uint64_t *)db->db_data = nvsize;
	dmu_buf_rele(db, FTAG);
}

static void
spa_sync_aux_dev(spa_t *spa, spa_aux_vdev_t *sav, dmu_tx_t *tx,
    const char *config, const char *entry)
{
	nvlist_t *nvroot;
	nvlist_t **list;
	int i;

	if (!sav->sav_sync)
		return;

	/*
	 * Update the MOS nvlist describing the list of available devices.
	 * spa_validate_aux() will have already made sure this nvlist is
	 * valid and the vdevs are labeled appropriately.
	 */
	if (sav->sav_object == 0) {
		sav->sav_object = dmu_object_alloc(spa->spa_meta_objset,
		    DMU_OT_PACKED_NVLIST, 1 << 14, DMU_OT_PACKED_NVLIST_SIZE,
		    sizeof (uint64_t), tx);
		VERIFY(zap_update(spa->spa_meta_objset,
		    DMU_POOL_DIRECTORY_OBJECT, entry, sizeof (uint64_t), 1,
		    &sav->sav_object, tx) == 0);
	}

	VERIFY(nvlist_alloc(&nvroot, NV_UNIQUE_NAME, KM_SLEEP) == 0);
	if (sav->sav_count == 0) {
		VERIFY(nvlist_add_nvlist_array(nvroot, config, NULL, 0) == 0);
	} else {
		list = kmem_alloc(sav->sav_count * sizeof (void *), KM_SLEEP);
		for (i = 0; i < sav->sav_count; i++)
			list[i] = vdev_config_generate(spa, sav->sav_vdevs[i],
			    B_FALSE, B_FALSE, B_TRUE);
		VERIFY(nvlist_add_nvlist_array(nvroot, config, list,
		    sav->sav_count) == 0);
		for (i = 0; i < sav->sav_count; i++)
			nvlist_free(list[i]);
		kmem_free(list, sav->sav_count * sizeof (void *));
	}

	spa_sync_nvlist(spa, sav->sav_object, nvroot, tx);
	nvlist_free(nvroot);

	sav->sav_sync = B_FALSE;
}

static void
spa_sync_config_object(spa_t *spa, dmu_tx_t *tx)
{
	nvlist_t *config;

	if (list_is_empty(&spa->spa_config_dirty_list))
		return;

	spa_config_enter(spa, SCL_STATE, FTAG, RW_READER);

	config = spa_config_generate(spa, spa->spa_root_vdev,
	    dmu_tx_get_txg(tx), B_FALSE);

	spa_config_exit(spa, SCL_STATE, FTAG);

	if (spa->spa_config_syncing)
		nvlist_free(spa->spa_config_syncing);
	spa->spa_config_syncing = config;

	spa_sync_nvlist(spa, spa->spa_config_object, config, tx);
}

/*
 * Set zpool properties.
 */
static void
spa_sync_props(void *arg1, void *arg2, cred_t *cr, dmu_tx_t *tx)
{
	spa_t *spa = arg1;
	objset_t *mos = spa->spa_meta_objset;
	nvlist_t *nvp = arg2;
	nvpair_t *elem;
	uint64_t intval;
	char *strval;
	zpool_prop_t prop;
	const char *propname;
	zprop_type_t proptype;

	mutex_enter(&spa->spa_props_lock);

	elem = NULL;
	while ((elem = nvlist_next_nvpair(nvp, elem))) {
		switch (prop = zpool_name_to_prop(nvpair_name(elem))) {
		case ZPOOL_PROP_VERSION:
			/*
			 * Only set version for non-zpool-creation cases
			 * (set/import). spa_create() needs special care
			 * for version setting.
			 */
			if (tx->tx_txg != TXG_INITIAL) {
				VERIFY(nvpair_value_uint64(elem,
				    &intval) == 0);
				ASSERT(intval <= SPA_VERSION);
				ASSERT(intval >= spa_version(spa));
				spa->spa_uberblock.ub_version = intval;
				vdev_config_dirty(spa->spa_root_vdev);
			}
			break;

		case ZPOOL_PROP_ALTROOT:
			/*
			 * 'altroot' is a non-persistent property. It should
			 * have been set temporarily at creation or import time.
			 */
			ASSERT(spa->spa_root != NULL);
			break;

		case ZPOOL_PROP_CACHEFILE:
			/*
			 * 'cachefile' is also a non-persisitent property.
			 */
			break;
		default:
			/*
			 * Set pool property values in the poolprops mos object.
			 */
			if (spa->spa_pool_props_object == 0) {
				objset_t *mos = spa->spa_meta_objset;

				VERIFY((spa->spa_pool_props_object =
				    zap_create(mos, DMU_OT_POOL_PROPS,
				    DMU_OT_NONE, 0, tx)) > 0);

				VERIFY(zap_update(mos,
				    DMU_POOL_DIRECTORY_OBJECT, DMU_POOL_PROPS,
				    8, 1, &spa->spa_pool_props_object, tx)
				    == 0);
			}

			/* normalize the property name */
			propname = zpool_prop_to_name(prop);
			proptype = zpool_prop_get_type(prop);

			if (nvpair_type(elem) == DATA_TYPE_STRING) {
				ASSERT(proptype == PROP_TYPE_STRING);
				VERIFY(nvpair_value_string(elem, &strval) == 0);
				VERIFY(zap_update(mos,
				    spa->spa_pool_props_object, propname,
				    1, strlen(strval) + 1, strval, tx) == 0);

			} else if (nvpair_type(elem) == DATA_TYPE_UINT64) {
				VERIFY(nvpair_value_uint64(elem, &intval) == 0);

				if (proptype == PROP_TYPE_INDEX) {
					const char *unused;
					VERIFY(zpool_prop_index_to_string(
					    prop, intval, &unused) == 0);
				}
				VERIFY(zap_update(mos,
				    spa->spa_pool_props_object, propname,
				    8, 1, &intval, tx) == 0);
			} else {
				ASSERT(0); /* not allowed */
			}

			switch (prop) {
			case ZPOOL_PROP_DELEGATION:
				spa->spa_delegation = intval;
				break;
			case ZPOOL_PROP_BOOTFS:
				spa->spa_bootfs = intval;
				break;
			case ZPOOL_PROP_FAILUREMODE:
				spa->spa_failmode = intval;
				break;
			case ZPOOL_PROP_AUTOEXPAND:
				spa->spa_autoexpand = intval;
				spa_async_request(spa, SPA_ASYNC_AUTOEXPAND);
				break;
			default:
				break;
			}
		}

		/* log internal history if this is not a zpool create */
		if (spa_version(spa) >= SPA_VERSION_ZPOOL_HISTORY &&
		    tx->tx_txg != TXG_INITIAL) {
			spa_history_internal_log(LOG_POOL_PROPSET,
			    spa, tx, cr, "%s %lld %s",
			    nvpair_name(elem), intval, spa_name(spa));
		}
	}

	mutex_exit(&spa->spa_props_lock);
}

/*
 * Sync the specified transaction group.  New blocks may be dirtied as
 * part of the process, so we iterate until it converges.
 */
void
spa_sync(spa_t *spa, uint64_t txg)
{
	dsl_pool_t *dp = spa->spa_dsl_pool;
	objset_t *mos = spa->spa_meta_objset;
	bplist_t *bpl = &spa->spa_sync_bplist;
	vdev_t *rvd = spa->spa_root_vdev;
	vdev_t *vd;
	dmu_tx_t *tx;
	int dirty_vdevs;
	int error;

	/*
	 * Lock out configuration changes.
	 */
	spa_config_enter(spa, SCL_CONFIG, FTAG, RW_READER);

	spa->spa_syncing_txg = txg;
	spa->spa_sync_pass = 0;

	/*
	 * If there are any pending vdev state changes, convert them
	 * into config changes that go out with this transaction group.
	 */
	spa_config_enter(spa, SCL_STATE, FTAG, RW_READER);
	while (list_head(&spa->spa_state_dirty_list) != NULL) {
		/*
		 * We need the write lock here because, for aux vdevs,
		 * calling vdev_config_dirty() modifies sav_config.
		 * This is ugly and will become unnecessary when we
		 * eliminate the aux vdev wart by integrating all vdevs
		 * into the root vdev tree.
		 */
		spa_config_exit(spa, SCL_CONFIG | SCL_STATE, FTAG);
		spa_config_enter(spa, SCL_CONFIG | SCL_STATE, FTAG, RW_WRITER);
		while ((vd = list_head(&spa->spa_state_dirty_list)) != NULL) {
			vdev_state_clean(vd);
			vdev_config_dirty(vd);
		}
		spa_config_exit(spa, SCL_CONFIG | SCL_STATE, FTAG);
		spa_config_enter(spa, SCL_CONFIG | SCL_STATE, FTAG, RW_READER);
	}
	spa_config_exit(spa, SCL_STATE, FTAG);

	VERIFY(0 == bplist_open(bpl, mos, spa->spa_sync_bplist_obj));

	tx = dmu_tx_create_assigned(dp, txg);

	/*
	 * If we are upgrading to SPA_VERSION_RAIDZ_DEFLATE this txg,
	 * set spa_deflate if we have no raid-z vdevs.
	 */
	if (spa->spa_ubsync.ub_version < SPA_VERSION_RAIDZ_DEFLATE &&
	    spa->spa_uberblock.ub_version >= SPA_VERSION_RAIDZ_DEFLATE) {
		int i;

		for (i = 0; i < rvd->vdev_children; i++) {
			vd = rvd->vdev_child[i];
			if (vd->vdev_deflate_ratio != SPA_MINBLOCKSIZE)
				break;
		}
		if (i == rvd->vdev_children) {
			spa->spa_deflate = TRUE;
			VERIFY(0 == zap_add(spa->spa_meta_objset,
			    DMU_POOL_DIRECTORY_OBJECT, DMU_POOL_DEFLATE,
			    sizeof (uint64_t), 1, &spa->spa_deflate, tx));
		}
	}

	if (spa->spa_ubsync.ub_version < SPA_VERSION_ORIGIN &&
	    spa->spa_uberblock.ub_version >= SPA_VERSION_ORIGIN) {
		dsl_pool_create_origin(dp, tx);

		/* Keeping the origin open increases spa_minref */
		spa->spa_minref += 3;
	}

	if (spa->spa_ubsync.ub_version < SPA_VERSION_NEXT_CLONES &&
	    spa->spa_uberblock.ub_version >= SPA_VERSION_NEXT_CLONES) {
		dsl_pool_upgrade_clones(dp, tx);
	}

	/*
	 * If anything has changed in this txg, push the deferred frees
	 * from the previous txg.  If not, leave them alone so that we
	 * don't generate work on an otherwise idle system.
	 */
	if (!txg_list_empty(&dp->dp_dirty_datasets, txg) ||
	    !txg_list_empty(&dp->dp_dirty_dirs, txg) ||
	    !txg_list_empty(&dp->dp_sync_tasks, txg))
		spa_sync_deferred_frees(spa, txg);

	/*
	 * Iterate to convergence.
	 */
	do {
		spa->spa_sync_pass++;

		spa_sync_config_object(spa, tx);
		spa_sync_aux_dev(spa, &spa->spa_spares, tx,
		    ZPOOL_CONFIG_SPARES, DMU_POOL_SPARES);
		spa_sync_aux_dev(spa, &spa->spa_l2cache, tx,
		    ZPOOL_CONFIG_L2CACHE, DMU_POOL_L2CACHE);
		spa_errlog_sync(spa, txg);
		dsl_pool_sync(dp, txg);

		dirty_vdevs = 0;
		while (vd = txg_list_remove(&spa->spa_vdev_txg_list, txg)) {
			vdev_sync(vd, txg);
			dirty_vdevs++;
		}

		bplist_sync(bpl, tx);
	} while (dirty_vdevs);

	bplist_close(bpl);

	dprintf("txg %llu passes %d\n", txg, spa->spa_sync_pass);

	/*
	 * Rewrite the vdev configuration (which includes the uberblock)
	 * to commit the transaction group.
	 *
	 * If there are no dirty vdevs, we sync the uberblock to a few
	 * random top-level vdevs that are known to be visible in the
	 * config cache (see spa_vdev_add() for a complete description).
	 * If there *are* dirty vdevs, sync the uberblock to all vdevs.
	 */
	for (;;) {
		/*
		 * We hold SCL_STATE to prevent vdev open/close/etc.
		 * while we're attempting to write the vdev labels.
		 */
		spa_config_enter(spa, SCL_STATE, FTAG, RW_READER);

		if (list_is_empty(&spa->spa_config_dirty_list)) {
			vdev_t *svd[SPA_DVAS_PER_BP];
			int svdcount = 0;
			int children = rvd->vdev_children;
			int c0 = spa_get_random(children);

			for (int c = 0; c < children; c++) {
				vd = rvd->vdev_child[(c0 + c) % children];
				if (vd->vdev_ms_array == 0 || vd->vdev_islog)
					continue;
				svd[svdcount++] = vd;
				if (svdcount == SPA_DVAS_PER_BP)
					break;
			}
			error = vdev_config_sync(svd, svdcount, txg, B_FALSE);
			if (error != 0)
				error = vdev_config_sync(svd, svdcount, txg,
				    B_TRUE);
		} else {
			error = vdev_config_sync(rvd->vdev_child,
			    rvd->vdev_children, txg, B_FALSE);
			if (error != 0)
				error = vdev_config_sync(rvd->vdev_child,
				    rvd->vdev_children, txg, B_TRUE);
		}

		spa_config_exit(spa, SCL_STATE, FTAG);

		if (error == 0)
			break;
		zio_suspend(spa, NULL);
		zio_resume_wait(spa);
	}
	dmu_tx_commit(tx);

	/*
	 * Clear the dirty config list.
	 */
	while ((vd = list_head(&spa->spa_config_dirty_list)) != NULL)
		vdev_config_clean(vd);

	/*
	 * Now that the new config has synced transactionally,
	 * let it become visible to the config cache.
	 */
	if (spa->spa_config_syncing != NULL) {
		spa_config_set(spa, spa->spa_config_syncing);
		spa->spa_config_txg = txg;
		spa->spa_config_syncing = NULL;
	}

	spa->spa_ubsync = spa->spa_uberblock;

	/*
	 * Clean up the ZIL records for the synced txg.
	 */
	dsl_pool_zil_clean(dp);

	/*
	 * Update usable space statistics.
	 */
	while (vd = txg_list_remove(&spa->spa_vdev_txg_list, TXG_CLEAN(txg)))
		vdev_sync_done(vd, txg);

	/*
	 * It had better be the case that we didn't dirty anything
	 * since vdev_config_sync().
	 */
	ASSERT(txg_list_empty(&dp->dp_dirty_datasets, txg));
	ASSERT(txg_list_empty(&dp->dp_dirty_dirs, txg));
	ASSERT(txg_list_empty(&spa->spa_vdev_txg_list, txg));
	ASSERT(bpl->bpl_queue == NULL);

	spa_config_exit(spa, SCL_CONFIG, FTAG);

	/*
	 * If any async tasks have been requested, kick them off.
	 */
	spa_async_dispatch(spa);
}

/*
 * Sync all pools.  We don't want to hold the namespace lock across these
 * operations, so we take a reference on the spa_t and drop the lock during the
 * sync.
 */
void
spa_sync_allpools(void)
{
	spa_t *spa = NULL;
	mutex_enter(&spa_namespace_lock);
	while ((spa = spa_next(spa)) != NULL) {
		if (spa_state(spa) != POOL_STATE_ACTIVE || spa_suspended(spa))
			continue;
		spa_open_ref(spa, FTAG);
		mutex_exit(&spa_namespace_lock);
		txg_wait_synced(spa_get_dsl(spa), 0);
		mutex_enter(&spa_namespace_lock);
		spa_close(spa, FTAG);
	}
	mutex_exit(&spa_namespace_lock);
}

/*
 * ==========================================================================
 * Miscellaneous routines
 * ==========================================================================
 */

/*
 * Remove all pools in the system.
 */
void
spa_evict_all(void)
{
	spa_t *spa;

	/*
	 * Remove all cached state.  All pools should be closed now,
	 * so every spa in the AVL tree should be unreferenced.
	 */
	mutex_enter(&spa_namespace_lock);
	while ((spa = spa_next(NULL)) != NULL) {
		/*
		 * Stop async tasks.  The async thread may need to detach
		 * a device that's been replaced, which requires grabbing
		 * spa_namespace_lock, so we must drop it here.
		 */
		spa_open_ref(spa, FTAG);
		mutex_exit(&spa_namespace_lock);
		spa_async_suspend(spa);
		mutex_enter(&spa_namespace_lock);
		spa_close(spa, FTAG);

		if (spa->spa_state != POOL_STATE_UNINITIALIZED) {
			spa_unload(spa);
			spa_deactivate(spa);
		}
		spa_remove(spa);
	}
	mutex_exit(&spa_namespace_lock);
}

vdev_t *
spa_lookup_by_guid(spa_t *spa, uint64_t guid, boolean_t aux)
{
	vdev_t *vd;
	int i;

	if ((vd = vdev_lookup_by_guid(spa->spa_root_vdev, guid)) != NULL)
		return (vd);

	if (aux) {
		for (i = 0; i < spa->spa_l2cache.sav_count; i++) {
			vd = spa->spa_l2cache.sav_vdevs[i];
			if (vd->vdev_guid == guid)
				return (vd);
		}

		for (i = 0; i < spa->spa_spares.sav_count; i++) {
			vd = spa->spa_spares.sav_vdevs[i];
			if (vd->vdev_guid == guid)
				return (vd);
		}
	}

	return (NULL);
}

void
spa_upgrade(spa_t *spa, uint64_t version)
{
	spa_config_enter(spa, SCL_ALL, FTAG, RW_WRITER);

	/*
	 * This should only be called for a non-faulted pool, and since a
	 * future version would result in an unopenable pool, this shouldn't be
	 * possible.
	 */
	ASSERT(spa->spa_uberblock.ub_version <= SPA_VERSION);
	ASSERT(version >= spa->spa_uberblock.ub_version);

	spa->spa_uberblock.ub_version = version;
	vdev_config_dirty(spa->spa_root_vdev);

	spa_config_exit(spa, SCL_ALL, FTAG);

	txg_wait_synced(spa_get_dsl(spa), 0);
}

boolean_t
spa_has_spare(spa_t *spa, uint64_t guid)
{
	int i;
	uint64_t spareguid;
	spa_aux_vdev_t *sav = &spa->spa_spares;

	for (i = 0; i < sav->sav_count; i++)
		if (sav->sav_vdevs[i]->vdev_guid == guid)
			return (B_TRUE);

	for (i = 0; i < sav->sav_npending; i++) {
		if (nvlist_lookup_uint64(sav->sav_pending[i], ZPOOL_CONFIG_GUID,
		    &spareguid) == 0 && spareguid == guid)
			return (B_TRUE);
	}

	return (B_FALSE);
}

/*
 * Check if a pool has an active shared spare device.
 * Note: reference count of an active spare is 2, as a spare and as a replace
 */
static boolean_t
spa_has_active_shared_spare(spa_t *spa)
{
	int i, refcnt;
	uint64_t pool;
	spa_aux_vdev_t *sav = &spa->spa_spares;

	for (i = 0; i < sav->sav_count; i++) {
		if (spa_spare_exists(sav->sav_vdevs[i]->vdev_guid, &pool,
		    &refcnt) && pool != 0ULL && pool == spa_guid(spa) &&
		    refcnt > 2)
			return (B_TRUE);
	}

	return (B_FALSE);
}

/*
 * Post a sysevent corresponding to the given event.  The 'name' must be one of
 * the event definitions in sys/sysevent/eventdefs.h.  The payload will be
 * filled in from the spa and (optionally) the vdev.  This doesn't do anything
 * in the userland libzpool, as we don't want consumers to misinterpret ztest
 * or zdb as real changes.
 */
void
spa_event_notify(spa_t *spa, vdev_t *vd, const char *name)
{
#ifdef _KERNEL
	sysevent_t		*ev;
	sysevent_attr_list_t	*attr = NULL;
	sysevent_value_t	value;
	sysevent_id_t		eid;

	ev = sysevent_alloc(EC_ZFS, (char *)name, SUNW_KERN_PUB "zfs",
	    SE_SLEEP);

	value.value_type = SE_DATA_TYPE_STRING;
	value.value.sv_string = spa_name(spa);
	if (sysevent_add_attr(&attr, ZFS_EV_POOL_NAME, &value, SE_SLEEP) != 0)
		goto done;

	value.value_type = SE_DATA_TYPE_UINT64;
	value.value.sv_uint64 = spa_guid(spa);
	if (sysevent_add_attr(&attr, ZFS_EV_POOL_GUID, &value, SE_SLEEP) != 0)
		goto done;

	if (vd) {
		value.value_type = SE_DATA_TYPE_UINT64;
		value.value.sv_uint64 = vd->vdev_guid;
		if (sysevent_add_attr(&attr, ZFS_EV_VDEV_GUID, &value,
		    SE_SLEEP) != 0)
			goto done;

		if (vd->vdev_path) {
			value.value_type = SE_DATA_TYPE_STRING;
			value.value.sv_string = vd->vdev_path;
			if (sysevent_add_attr(&attr, ZFS_EV_VDEV_PATH,
			    &value, SE_SLEEP) != 0)
				goto done;
		}
	}

	if (sysevent_attach_attributes(ev, attr) != 0)
		goto done;
	attr = NULL;

	(void) log_sysevent(ev, SE_SLEEP, &eid);

done:
	if (attr)
		sysevent_free_attr(attr);
	sysevent_free(ev);
#endif
}<|MERGE_RESOLUTION|>--- conflicted
+++ resolved
@@ -941,13 +941,8 @@
 	nvlist_t **l2cache;
 	uint_t nl2cache;
 	int i, j, oldnvdevs;
-<<<<<<< HEAD
-	uint64_t guid, size;
+	uint64_t guid;
 	vdev_t *vd, **oldvdevs, **newvdevs = NULL;
-=======
-	uint64_t guid;
-	vdev_t *vd, **oldvdevs, **newvdevs;
->>>>>>> 9babb374
 	spa_aux_vdev_t *sav = &spa->spa_l2cache;
 
 	ASSERT(spa_config_held(spa, SCL_ALL, RW_WRITER) == SCL_ALL);
