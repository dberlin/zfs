--- conflicted
+++ resolved
@@ -26,11 +26,6 @@
 #ifndef	_SYS_ZVOL_H
 #define	_SYS_ZVOL_H
 
-<<<<<<< HEAD
-
-
-=======
->>>>>>> 957b7b41
 #include <sys/zfs_context.h>
 
 #ifdef	__cplusplus
