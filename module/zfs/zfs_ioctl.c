--- conflicted
+++ resolved
@@ -3753,13 +3753,8 @@
 			zfs_log_history(zc);
 	}
 
-<<<<<<< HEAD
 	vmem_free(zc, sizeof (zfs_cmd_t));
-	return (error);
-=======
-	kmem_free(zc, sizeof (zfs_cmd_t));
 	return (-error);
->>>>>>> fb1b00e9
 }
 
 #ifdef CONFIG_COMPAT
